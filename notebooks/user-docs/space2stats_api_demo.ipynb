{
 "cells": [
  {
   "cell_type": "markdown",
   "metadata": {},
   "source": [
    "# Access S2S api directly\n",
    "\n",
    "This notebook walks through an example of sending an API call directly without using the space2stats python library"
   ]
  },
  {
   "cell_type": "code",
   "execution_count": 9,
   "metadata": {},
   "outputs": [],
   "source": [
    "from typing import Dict\n",
    "\n",
    "import geopandas as gpd\n",
    "import numpy as np\n",
    "import pandas as pd\n",
    "import requests\n",
    "from geojson_pydantic import Feature, Polygon\n",
    "from lonboard import Map, ScatterplotLayer\n",
    "from shapely import from_geojson"
   ]
  },
  {
   "cell_type": "code",
   "execution_count": 10,
   "metadata": {},
   "outputs": [],
   "source": [
    "BASE_URL = \"http://localhost:8000\"\n",
    "FIELDS_ENDPOINT = f\"{BASE_URL}/fields\"\n",
    "SUMMARY_ENDPOINT = f\"{BASE_URL}/summary\""
   ]
  },
  {
   "cell_type": "code",
   "execution_count": 11,
   "metadata": {},
   "outputs": [
    {
     "name": "stdout",
     "output_type": "stream",
     "text": [
      "Available Fields: ['sum_pop_2020', 'ogc_fid', 'sum_pop_f_0_2020', 'sum_pop_f_10_2020', 'sum_pop_f_15_2020', 'sum_pop_f_1_2020', 'sum_pop_f_20_2020', 'sum_pop_f_25_2020', 'sum_pop_f_30_2020', 'sum_pop_f_35_2020', 'sum_pop_f_40_2020', 'sum_pop_f_45_2020', 'sum_pop_f_50_2020', 'sum_pop_f_55_2020', 'sum_pop_f_5_2020', 'sum_pop_f_60_2020', 'sum_pop_f_65_2020', 'sum_pop_f_70_2020', 'sum_pop_f_75_2020', 'sum_pop_f_80_2020', 'sum_pop_m_0_2020', 'sum_pop_m_10_2020', 'sum_pop_m_15_2020', 'sum_pop_m_1_2020', 'sum_pop_m_20_2020', 'sum_pop_m_25_2020', 'sum_pop_m_30_2020', 'sum_pop_m_35_2020', 'sum_pop_m_40_2020', 'sum_pop_m_45_2020', 'sum_pop_m_50_2020', 'sum_pop_m_55_2020', 'sum_pop_m_5_2020', 'sum_pop_m_60_2020', 'sum_pop_m_65_2020', 'sum_pop_m_70_2020', 'sum_pop_m_75_2020', 'sum_pop_m_80_2020', 'sum_pop_m_2020', 'sum_pop_f_2020']\n"
     ]
    }
   ],
   "source": [
    "response = requests.get(FIELDS_ENDPOINT)\n",
    "if response.status_code != 200:\n",
    "    raise Exception(f\"Failed to get fields: {response.text}\")\n",
    "\n",
    "available_fields = response.json()\n",
    "print(\"Available Fields:\", available_fields)"
   ]
  },
  {
   "cell_type": "code",
   "execution_count": 12,
   "metadata": {},
   "outputs": [],
   "source": [
    "AOIModel = Feature[Polygon, Dict]\n",
    "\n",
    "# ~kenya\n",
    "aoi = {\n",
    "    \"type\": \"Feature\",\n",
    "    \"geometry\": {\n",
    "        \"type\": \"Polygon\",\n",
    "        \"coordinates\": [\n",
    "            [\n",
    "                [33.78593974945852, 5.115816884114494],\n",
    "                [33.78593974945852, -4.725410543134203],\n",
    "                [41.94362577283266, -4.725410543134203],\n",
    "                [41.94362577283266, 5.115816884114494],\n",
    "                [33.78593974945852, 5.115816884114494],\n",
    "            ]\n",
    "        ],\n",
    "    },\n",
    "    \"properties\": {\"name\": \"Updated AOI\"},\n",
    "}\n",
    "\n",
    "\n",
    "feat = AOIModel(**aoi)"
   ]
  },
  {
   "cell_type": "code",
   "execution_count": 13,
   "metadata": {},
   "outputs": [],
   "source": [
    "# Define the Request Payload\n",
    "request_payload = {\n",
    "    \"aoi\": aoi,\n",
    "    \"spatial_join_method\": \"touches\",\n",
    "    \"fields\": [\"sum_pop_2020\"],\n",
    "    \"geometry\": \"point\",\n",
    "}\n",
    "\n",
    "# Get Summary Data\n",
    "response = requests.post(SUMMARY_ENDPOINT, json=request_payload)\n",
    "if response.status_code != 200:\n",
    "    raise Exception(f\"Failed to get summary: {response.text}\")\n",
    "\n",
    "summary_data = response.json()\n",
    "df = pd.DataFrame(summary_data)"
   ]
  },
  {
   "cell_type": "code",
   "execution_count": 14,
   "metadata": {},
   "outputs": [
    {
     "data": {
      "text/html": [
       "<div>\n",
       "<style scoped>\n",
       "    .dataframe tbody tr th:only-of-type {\n",
       "        vertical-align: middle;\n",
       "    }\n",
       "\n",
       "    .dataframe tbody tr th {\n",
       "        vertical-align: top;\n",
       "    }\n",
       "\n",
       "    .dataframe thead th {\n",
       "        text-align: right;\n",
       "    }\n",
       "</style>\n",
       "<table border=\"1\" class=\"dataframe\">\n",
       "  <thead>\n",
       "    <tr style=\"text-align: right;\">\n",
       "      <th></th>\n",
       "      <th>hex_id</th>\n",
       "      <th>geometry</th>\n",
       "      <th>sum_pop_2020</th>\n",
       "    </tr>\n",
       "  </thead>\n",
       "  <tbody>\n",
       "    <tr>\n",
       "      <th>0</th>\n",
       "      <td>866a4a00fffffff</td>\n",
       "      <td>{\"type\":\"Point\",\"coordinates\":[36.180976490229...</td>\n",
       "      <td>476.538185</td>\n",
       "    </tr>\n",
       "    <tr>\n",
       "      <th>1</th>\n",
       "      <td>866a4a017ffffff</td>\n",
<<<<<<< HEAD
       "      <td>POINT (39.24507 3.70114)</td>\n",
=======
       "      <td>{\"type\":\"Point\",\"coordinates\":[36.078694056627...</td>\n",
>>>>>>> 78395778
       "      <td>676.912804</td>\n",
       "    </tr>\n",
       "    <tr>\n",
       "      <th>2</th>\n",
       "      <td>866a4a01fffffff</td>\n",
<<<<<<< HEAD
       "      <td>POINT (39.93747 -3.76871)</td>\n",
=======
       "      <td>{\"type\":\"Point\",\"coordinates\":[36.134817927246...</td>\n",
>>>>>>> 78395778
       "      <td>347.182722</td>\n",
       "    </tr>\n",
       "    <tr>\n",
       "      <th>3</th>\n",
       "      <td>866a4a047ffffff</td>\n",
       "      <td>{\"type\":\"Point\",\"coordinates\":[36.283201202805...</td>\n",
       "      <td>380.988678</td>\n",
       "    </tr>\n",
       "    <tr>\n",
       "      <th>4</th>\n",
       "      <td>866a4a04fffffff</td>\n",
<<<<<<< HEAD
       "      <td>POINT (33.78711 4.68286)</td>\n",
=======
       "      <td>{\"type\":\"Point\",\"coordinates\":[36.339286712001...</td>\n",
>>>>>>> 78395778
       "      <td>285.943490</td>\n",
       "    </tr>\n",
       "    <tr>\n",
       "      <th>...</th>\n",
       "      <td>...</td>\n",
       "      <td>...</td>\n",
       "      <td>...</td>\n",
       "    </tr>\n",
       "    <tr>\n",
       "      <th>26184</th>\n",
       "      <td>86969ed97ffffff</td>\n",
       "      <td>{\"type\":\"Point\",\"coordinates\":[34.808746693532...</td>\n",
       "      <td>196.448391</td>\n",
       "    </tr>\n",
       "    <tr>\n",
       "      <th>26185</th>\n",
       "      <td>86969ed9fffffff</td>\n",
       "      <td>{\"type\":\"Point\",\"coordinates\":[34.750412026186...</td>\n",
       "      <td>296.740893</td>\n",
       "    </tr>\n",
       "    <tr>\n",
       "      <th>26186</th>\n",
       "      <td>86969eda7ffffff</td>\n",
       "      <td>{\"type\":\"Point\",\"coordinates\":[34.770464787099...</td>\n",
       "      <td>154.818453</td>\n",
       "    </tr>\n",
       "    <tr>\n",
       "      <th>26187</th>\n",
       "      <td>86969edafffffff</td>\n",
       "      <td>{\"type\":\"Point\",\"coordinates\":[34.712102323801...</td>\n",
       "      <td>157.875350</td>\n",
       "    </tr>\n",
       "    <tr>\n",
       "      <th>26188</th>\n",
       "      <td>86969edb7ffffff</td>\n",
       "      <td>{\"type\":\"Point\",\"coordinates\":[34.818784182799...</td>\n",
       "      <td>236.127331</td>\n",
       "    </tr>\n",
       "  </tbody>\n",
       "</table>\n",
       "<p>26189 rows × 3 columns</p>\n",
       "</div>"
      ],
      "text/plain": [
       "                hex_id                                           geometry  \\\n",
       "0      866a4a00fffffff  {\"type\":\"Point\",\"coordinates\":[36.180976490229...   \n",
       "1      866a4a017ffffff  {\"type\":\"Point\",\"coordinates\":[36.078694056627...   \n",
       "2      866a4a01fffffff  {\"type\":\"Point\",\"coordinates\":[36.134817927246...   \n",
       "3      866a4a047ffffff  {\"type\":\"Point\",\"coordinates\":[36.283201202805...   \n",
       "4      866a4a04fffffff  {\"type\":\"Point\",\"coordinates\":[36.339286712001...   \n",
       "...                ...                                                ...   \n",
       "26184  86969ed97ffffff  {\"type\":\"Point\",\"coordinates\":[34.808746693532...   \n",
       "26185  86969ed9fffffff  {\"type\":\"Point\",\"coordinates\":[34.750412026186...   \n",
       "26186  86969eda7ffffff  {\"type\":\"Point\",\"coordinates\":[34.770464787099...   \n",
       "26187  86969edafffffff  {\"type\":\"Point\",\"coordinates\":[34.712102323801...   \n",
       "26188  86969edb7ffffff  {\"type\":\"Point\",\"coordinates\":[34.818784182799...   \n",
       "\n",
       "       sum_pop_2020  \n",
       "0        476.538185  \n",
       "1        676.912804  \n",
       "2        347.182722  \n",
       "3        380.988678  \n",
       "4        285.943490  \n",
       "...             ...  \n",
       "26184    196.448391  \n",
       "26185    296.740893  \n",
       "26186    154.818453  \n",
       "26187    157.875350  \n",
       "26188    236.127331  \n",
       "\n",
       "[26189 rows x 3 columns]"
      ]
     },
     "execution_count": 14,
     "metadata": {},
     "output_type": "execute_result"
    }
   ],
   "source": [
    "df"
   ]
  },
  {
   "cell_type": "code",
   "execution_count": 15,
   "metadata": {},
   "outputs": [
    {
     "data": {
      "text/html": [
       "<div>\n",
       "<style scoped>\n",
       "    .dataframe tbody tr th:only-of-type {\n",
       "        vertical-align: middle;\n",
       "    }\n",
       "\n",
       "    .dataframe tbody tr th {\n",
       "        vertical-align: top;\n",
       "    }\n",
       "\n",
       "    .dataframe thead th {\n",
       "        text-align: right;\n",
       "    }\n",
       "</style>\n",
       "<table border=\"1\" class=\"dataframe\">\n",
       "  <thead>\n",
       "    <tr style=\"text-align: right;\">\n",
       "      <th></th>\n",
       "      <th>hex_id</th>\n",
       "      <th>geometry</th>\n",
       "      <th>sum_pop_2020</th>\n",
       "    </tr>\n",
       "  </thead>\n",
       "  <tbody>\n",
       "    <tr>\n",
       "      <th>0</th>\n",
       "      <td>866a4a00fffffff</td>\n",
       "      <td>POINT (36.18098 5.12501)</td>\n",
       "      <td>476.538185</td>\n",
       "    </tr>\n",
       "    <tr>\n",
       "      <th>1</th>\n",
       "      <td>866a4a017ffffff</td>\n",
       "      <td>POINT (36.07869 5.11252)</td>\n",
       "      <td>676.912804</td>\n",
       "    </tr>\n",
       "    <tr>\n",
       "      <th>2</th>\n",
       "      <td>866a4a01fffffff</td>\n",
       "      <td>POINT (36.13482 5.09047)</td>\n",
       "      <td>347.182722</td>\n",
       "    </tr>\n",
       "    <tr>\n",
       "      <th>3</th>\n",
<<<<<<< HEAD
       "      <td>866a4a057ffffff</td>\n",
       "      <td>POINT (37.55111 0.93272)</td>\n",
       "      <td>279.463912</td>\n",
       "    </tr>\n",
       "    <tr>\n",
       "      <th>4</th>\n",
       "      <td>866a4a05fffffff</td>\n",
       "      <td>POINT (36.22409 -0.30845)</td>\n",
       "      <td>235.258474</td>\n",
=======
       "      <td>866a4a047ffffff</td>\n",
       "      <td>POINT (36.2832 5.13748)</td>\n",
       "      <td>380.988678</td>\n",
       "    </tr>\n",
       "    <tr>\n",
       "      <th>4</th>\n",
       "      <td>866a4a04fffffff</td>\n",
       "      <td>POINT (36.33929 5.11542)</td>\n",
       "      <td>285.943490</td>\n",
>>>>>>> 78395778
       "    </tr>\n",
       "    <tr>\n",
       "      <th>...</th>\n",
       "      <td>...</td>\n",
       "      <td>...</td>\n",
       "      <td>...</td>\n",
       "    </tr>\n",
       "    <tr>\n",
       "      <th>26184</th>\n",
       "      <td>86969ed97ffffff</td>\n",
<<<<<<< HEAD
       "      <td>POINT (41.34641 2.65004)</td>\n",
=======
       "      <td>POINT (34.80875 -3.47225)</td>\n",
>>>>>>> 78395778
       "      <td>196.448391</td>\n",
       "    </tr>\n",
       "    <tr>\n",
       "      <th>26185</th>\n",
       "      <td>86969ed9fffffff</td>\n",
<<<<<<< HEAD
       "      <td>POINT (35.60463 3.91825)</td>\n",
=======
       "      <td>POINT (34.75041 -3.44944)</td>\n",
>>>>>>> 78395778
       "      <td>296.740893</td>\n",
       "    </tr>\n",
       "    <tr>\n",
       "      <th>26186</th>\n",
       "      <td>86969eda7ffffff</td>\n",
<<<<<<< HEAD
       "      <td>POINT (35.31237 4.08646)</td>\n",
=======
       "      <td>POINT (34.77046 -3.5715)</td>\n",
>>>>>>> 78395778
       "      <td>154.818453</td>\n",
       "    </tr>\n",
       "    <tr>\n",
       "      <th>26187</th>\n",
       "      <td>86969edafffffff</td>\n",
<<<<<<< HEAD
       "      <td>POINT (36.64404 4.57332)</td>\n",
=======
       "      <td>POINT (34.7121 -3.54868)</td>\n",
>>>>>>> 78395778
       "      <td>157.875350</td>\n",
       "    </tr>\n",
       "    <tr>\n",
       "      <th>26188</th>\n",
       "      <td>86969edb7ffffff</td>\n",
<<<<<<< HEAD
       "      <td>POINT (37.12169 0.66374)</td>\n",
=======
       "      <td>POINT (34.81878 -3.53328)</td>\n",
>>>>>>> 78395778
       "      <td>236.127331</td>\n",
       "    </tr>\n",
       "  </tbody>\n",
       "</table>\n",
       "<p>26189 rows × 3 columns</p>\n",
       "</div>"
      ],
      "text/plain": [
       "                hex_id                   geometry  sum_pop_2020\n",
<<<<<<< HEAD
       "0      866a4a017ffffff   POINT (39.24507 3.70114)    676.912804\n",
       "1      866a4a01fffffff  POINT (39.93747 -3.76871)    347.182722\n",
       "2      866a4a04fffffff   POINT (33.78711 4.68286)    285.943490\n",
       "3      866a4a057ffffff   POINT (37.55111 0.93272)    279.463912\n",
       "4      866a4a05fffffff  POINT (36.22409 -0.30845)    235.258474\n",
       "...                ...                        ...           ...\n",
       "25801  86969ed97ffffff   POINT (41.34641 2.65004)    196.448391\n",
       "25802  86969ed9fffffff   POINT (35.60463 3.91825)    296.740893\n",
       "25803  86969eda7ffffff   POINT (35.31237 4.08646)    154.818453\n",
       "25804  86969edafffffff   POINT (36.64404 4.57332)    157.875350\n",
       "25805  86969edb7ffffff   POINT (37.12169 0.66374)    236.127331\n",
=======
       "0      866a4a00fffffff   POINT (36.18098 5.12501)    476.538185\n",
       "1      866a4a017ffffff   POINT (36.07869 5.11252)    676.912804\n",
       "2      866a4a01fffffff   POINT (36.13482 5.09047)    347.182722\n",
       "3      866a4a047ffffff    POINT (36.2832 5.13748)    380.988678\n",
       "4      866a4a04fffffff   POINT (36.33929 5.11542)    285.943490\n",
       "...                ...                        ...           ...\n",
       "26184  86969ed97ffffff  POINT (34.80875 -3.47225)    196.448391\n",
       "26185  86969ed9fffffff  POINT (34.75041 -3.44944)    296.740893\n",
       "26186  86969eda7ffffff   POINT (34.77046 -3.5715)    154.818453\n",
       "26187  86969edafffffff   POINT (34.7121 -3.54868)    157.875350\n",
       "26188  86969edb7ffffff  POINT (34.81878 -3.53328)    236.127331\n",
>>>>>>> 78395778
       "\n",
       "[26189 rows x 3 columns]"
      ]
     },
     "execution_count": 15,
     "metadata": {},
     "output_type": "execute_result"
    }
   ],
   "source": [
    "df[\"geometry\"] = df[\"geometry\"].apply(lambda geom: from_geojson(geom))\n",
    "gdf = gpd.GeoDataFrame(df, geometry=\"geometry\", crs=\"EPSG:4326\")\n",
    "gdf"
   ]
  },
  {
   "cell_type": "code",
<<<<<<< HEAD
   "execution_count": null,
   "metadata": {},
   "outputs": [],
   "source": [
    "# Define custom breaks and corresponding RGBA colors\n",
    "breaks = [0, 1, 10, 100, 500, 1000, 5000, gdf[\"sum_pop_2020\"].max()]\n",
    "colors = np.array([\n",
    "    [211, 211, 211, 255],  # Light gray \n",
    "    [255, 255, 0, 255],    # Yellow  \n",
    "    [255, 165, 0, 255],    # Orange  \n",
    "    [255, 0, 0, 255],      # Red  \n",
    "    [128, 0, 128, 255],    # Purple  \n",
    "    [0, 0, 255, 255],      # Blue \n",
    "    [0, 0, 139, 255],      # Dark blue \n",
    "])\n",
=======
   "execution_count": 16,
   "metadata": {},
   "outputs": [
    {
     "data": {
      "application/vnd.jupyter.widget-view+json": {
       "model_id": "897d8bcee7ee4431893b3ba08ee67363",
       "version_major": 2,
       "version_minor": 1
      },
      "text/plain": [
       "Map(layers=[ScatterplotLayer(get_fill_color=<pyarrow.lib.FixedSizeListArray object at 0x1411fada0>\n",
       "[\n",
       "  [\n",
       "    2…"
      ]
     },
     "execution_count": 16,
     "metadata": {},
     "output_type": "execute_result"
    }
   ],
   "source": [
    "# Define custom breaks and corresponding RGBA colors\n",
    "breaks = [\n",
    "    gdf[\"sum_pop_2020\"].min(),\n",
    "    1,\n",
    "    1000,\n",
    "    10000,\n",
    "    50000,\n",
    "    100000,\n",
    "    200000,\n",
    "    gdf[\"sum_pop_2020\"].max(),\n",
    "]\n",
    "colors = np.array(\n",
    "    [\n",
    "        [211, 211, 211, 255],  # Light gray for 0\n",
    "        [255, 255, 0, 255],  # Yellow for 1-1000\n",
    "        [255, 165, 0, 255],  # Orange for 1000-10000\n",
    "        [255, 0, 0, 255],  # Red for 10000-50000\n",
    "        [128, 0, 128, 255],  # Purple for 50000-100000\n",
    "        [0, 0, 255, 255],  # Blue for 100000-200000\n",
    "        [0, 0, 139, 255],  # Dark blue for 200000+\n",
    "    ]\n",
    ")\n",
>>>>>>> 78395778
    "\n",
    "# Function to assign colors based on custom bins\n",
    "\n",
    "\n",
    "def assign_color(value, breaks, colors):\n",
    "    for i in range(len(breaks) - 1):\n",
    "        if breaks[i] <= value < breaks[i + 1]:\n",
    "            return colors[i]\n",
    "    return colors[-1]  # In case value exceeds all breaks\n",
    "\n",
    "\n",
    "# Map sum_pop_2020 values to colors using the custom function\n",
    "gdf[\"color\"] = gdf[\"sum_pop_2020\"].apply(lambda x: assign_color(x, breaks, colors))\n",
    "colors = np.uint8(gdf[\"color\"].tolist())\n",
    "\n",
    "# Create the scatterplot layer with the assigned colors\n",
    "layer = ScatterplotLayer.from_geopandas(gdf, get_radius=2000, get_fill_color=colors)\n",
    "\n",
    "m = Map(layer)\n",
    "m"
   ]
  },
  {
   "cell_type": "code",
   "execution_count": null,
   "metadata": {},
   "outputs": [],
   "source": [
    "gdf"
   ]
  },
  {
   "cell_type": "code",
   "execution_count": null,
   "metadata": {},
   "outputs": [],
   "source": []
  }
 ],
 "metadata": {
  "kernelspec": {
<<<<<<< HEAD
   "display_name": "gn",
=======
   "display_name": "spacestats",
>>>>>>> 78395778
   "language": "python",
   "name": "gn"
  },
  "language_info": {
   "codemirror_mode": {
    "name": "ipython",
    "version": 3
   },
   "file_extension": ".py",
   "mimetype": "text/x-python",
   "name": "python",
   "nbconvert_exporter": "python",
   "pygments_lexer": "ipython3",
<<<<<<< HEAD
   "version": "3.12.7"
=======
   "version": "3.11.9"
>>>>>>> 78395778
  }
 },
 "nbformat": 4,
 "nbformat_minor": 4
}<|MERGE_RESOLUTION|>--- conflicted
+++ resolved
@@ -153,21 +153,13 @@
        "    <tr>\n",
        "      <th>1</th>\n",
        "      <td>866a4a017ffffff</td>\n",
-<<<<<<< HEAD
-       "      <td>POINT (39.24507 3.70114)</td>\n",
-=======
        "      <td>{\"type\":\"Point\",\"coordinates\":[36.078694056627...</td>\n",
->>>>>>> 78395778
        "      <td>676.912804</td>\n",
        "    </tr>\n",
        "    <tr>\n",
        "      <th>2</th>\n",
        "      <td>866a4a01fffffff</td>\n",
-<<<<<<< HEAD
-       "      <td>POINT (39.93747 -3.76871)</td>\n",
-=======
        "      <td>{\"type\":\"Point\",\"coordinates\":[36.134817927246...</td>\n",
->>>>>>> 78395778
        "      <td>347.182722</td>\n",
        "    </tr>\n",
        "    <tr>\n",
@@ -179,11 +171,7 @@
        "    <tr>\n",
        "      <th>4</th>\n",
        "      <td>866a4a04fffffff</td>\n",
-<<<<<<< HEAD
-       "      <td>POINT (33.78711 4.68286)</td>\n",
-=======
        "      <td>{\"type\":\"Point\",\"coordinates\":[36.339286712001...</td>\n",
->>>>>>> 78395778
        "      <td>285.943490</td>\n",
        "    </tr>\n",
        "    <tr>\n",
@@ -318,17 +306,6 @@
        "    </tr>\n",
        "    <tr>\n",
        "      <th>3</th>\n",
-<<<<<<< HEAD
-       "      <td>866a4a057ffffff</td>\n",
-       "      <td>POINT (37.55111 0.93272)</td>\n",
-       "      <td>279.463912</td>\n",
-       "    </tr>\n",
-       "    <tr>\n",
-       "      <th>4</th>\n",
-       "      <td>866a4a05fffffff</td>\n",
-       "      <td>POINT (36.22409 -0.30845)</td>\n",
-       "      <td>235.258474</td>\n",
-=======
        "      <td>866a4a047ffffff</td>\n",
        "      <td>POINT (36.2832 5.13748)</td>\n",
        "      <td>380.988678</td>\n",
@@ -338,7 +315,6 @@
        "      <td>866a4a04fffffff</td>\n",
        "      <td>POINT (36.33929 5.11542)</td>\n",
        "      <td>285.943490</td>\n",
->>>>>>> 78395778
        "    </tr>\n",
        "    <tr>\n",
        "      <th>...</th>\n",
@@ -349,51 +325,31 @@
        "    <tr>\n",
        "      <th>26184</th>\n",
        "      <td>86969ed97ffffff</td>\n",
-<<<<<<< HEAD
-       "      <td>POINT (41.34641 2.65004)</td>\n",
-=======
        "      <td>POINT (34.80875 -3.47225)</td>\n",
->>>>>>> 78395778
        "      <td>196.448391</td>\n",
        "    </tr>\n",
        "    <tr>\n",
        "      <th>26185</th>\n",
        "      <td>86969ed9fffffff</td>\n",
-<<<<<<< HEAD
-       "      <td>POINT (35.60463 3.91825)</td>\n",
-=======
        "      <td>POINT (34.75041 -3.44944)</td>\n",
->>>>>>> 78395778
        "      <td>296.740893</td>\n",
        "    </tr>\n",
        "    <tr>\n",
        "      <th>26186</th>\n",
        "      <td>86969eda7ffffff</td>\n",
-<<<<<<< HEAD
-       "      <td>POINT (35.31237 4.08646)</td>\n",
-=======
        "      <td>POINT (34.77046 -3.5715)</td>\n",
->>>>>>> 78395778
        "      <td>154.818453</td>\n",
        "    </tr>\n",
        "    <tr>\n",
        "      <th>26187</th>\n",
        "      <td>86969edafffffff</td>\n",
-<<<<<<< HEAD
-       "      <td>POINT (36.64404 4.57332)</td>\n",
-=======
        "      <td>POINT (34.7121 -3.54868)</td>\n",
->>>>>>> 78395778
        "      <td>157.875350</td>\n",
        "    </tr>\n",
        "    <tr>\n",
        "      <th>26188</th>\n",
        "      <td>86969edb7ffffff</td>\n",
-<<<<<<< HEAD
-       "      <td>POINT (37.12169 0.66374)</td>\n",
-=======
        "      <td>POINT (34.81878 -3.53328)</td>\n",
->>>>>>> 78395778
        "      <td>236.127331</td>\n",
        "    </tr>\n",
        "  </tbody>\n",
@@ -403,19 +359,6 @@
       ],
       "text/plain": [
        "                hex_id                   geometry  sum_pop_2020\n",
-<<<<<<< HEAD
-       "0      866a4a017ffffff   POINT (39.24507 3.70114)    676.912804\n",
-       "1      866a4a01fffffff  POINT (39.93747 -3.76871)    347.182722\n",
-       "2      866a4a04fffffff   POINT (33.78711 4.68286)    285.943490\n",
-       "3      866a4a057ffffff   POINT (37.55111 0.93272)    279.463912\n",
-       "4      866a4a05fffffff  POINT (36.22409 -0.30845)    235.258474\n",
-       "...                ...                        ...           ...\n",
-       "25801  86969ed97ffffff   POINT (41.34641 2.65004)    196.448391\n",
-       "25802  86969ed9fffffff   POINT (35.60463 3.91825)    296.740893\n",
-       "25803  86969eda7ffffff   POINT (35.31237 4.08646)    154.818453\n",
-       "25804  86969edafffffff   POINT (36.64404 4.57332)    157.875350\n",
-       "25805  86969edb7ffffff   POINT (37.12169 0.66374)    236.127331\n",
-=======
        "0      866a4a00fffffff   POINT (36.18098 5.12501)    476.538185\n",
        "1      866a4a017ffffff   POINT (36.07869 5.11252)    676.912804\n",
        "2      866a4a01fffffff   POINT (36.13482 5.09047)    347.182722\n",
@@ -427,7 +370,6 @@
        "26186  86969eda7ffffff   POINT (34.77046 -3.5715)    154.818453\n",
        "26187  86969edafffffff   POINT (34.7121 -3.54868)    157.875350\n",
        "26188  86969edb7ffffff  POINT (34.81878 -3.53328)    236.127331\n",
->>>>>>> 78395778
        "\n",
        "[26189 rows x 3 columns]"
       ]
@@ -445,23 +387,6 @@
   },
   {
    "cell_type": "code",
-<<<<<<< HEAD
-   "execution_count": null,
-   "metadata": {},
-   "outputs": [],
-   "source": [
-    "# Define custom breaks and corresponding RGBA colors\n",
-    "breaks = [0, 1, 10, 100, 500, 1000, 5000, gdf[\"sum_pop_2020\"].max()]\n",
-    "colors = np.array([\n",
-    "    [211, 211, 211, 255],  # Light gray \n",
-    "    [255, 255, 0, 255],    # Yellow  \n",
-    "    [255, 165, 0, 255],    # Orange  \n",
-    "    [255, 0, 0, 255],      # Red  \n",
-    "    [128, 0, 128, 255],    # Purple  \n",
-    "    [0, 0, 255, 255],      # Blue \n",
-    "    [0, 0, 139, 255],      # Dark blue \n",
-    "])\n",
-=======
    "execution_count": 16,
    "metadata": {},
    "outputs": [
@@ -507,7 +432,6 @@
     "        [0, 0, 139, 255],  # Dark blue for 200000+\n",
     "    ]\n",
     ")\n",
->>>>>>> 78395778
     "\n",
     "# Function to assign colors based on custom bins\n",
     "\n",
@@ -549,11 +473,7 @@
  ],
  "metadata": {
   "kernelspec": {
-<<<<<<< HEAD
-   "display_name": "gn",
-=======
    "display_name": "spacestats",
->>>>>>> 78395778
    "language": "python",
    "name": "gn"
   },
@@ -567,11 +487,7 @@
    "name": "python",
    "nbconvert_exporter": "python",
    "pygments_lexer": "ipython3",
-<<<<<<< HEAD
-   "version": "3.12.7"
-=======
    "version": "3.11.9"
->>>>>>> 78395778
   }
  },
  "nbformat": 4,
