import multiprocessing
import os
import sys

import geopandas as gpd
import GOSTrocks.ntlMisc as ntl
import GOSTrocks.rasterMisc as rMisc
import pandas as pd
from GOSTrocks.misc import tPrint
from h3 import h3

# import numpy as np


sys.path.append("../../../src")
import h3_helper

AWS_S3_BUCKET = "wbg-geography01"
AWS_ACCESS_KEY_ID = os.getenv("AWS_ACCESS_KEY_ID")
AWS_SECRET_ACCESS_KEY = os.getenv("AWS_SECRET_ACCESS_KEY")
AWS_SESSION_TOKEN = os.getenv("AWS_SESSION_TOKEN")


def run_zonal(gdf, cur_raster_file, out_file, buffer0=False, verbose=False):
    cName = f"{os.path.basename(os.path.dirname(out_file))}-{os.path.basename(cur_raster_file)}"
    if verbose:
        tPrint(f"Starting {cName}")
    if buffer0:
        gdf["geometry"] = gdf["geometry"].buffer(0)
    res = rMisc.zonalStats(gdf, cur_raster_file, minVal=0, verbose=False)
    res = pd.DataFrame(res, columns=["SUM", "MIN", "MAX", "MEAN"])
    res["id"] = gdf["id"].values
    if verbose:
        tPrint(f"**** finished {cName}")
    return {out_file: res}


if __name__ == "__main__":
    multiprocess = True
    verbose = True
    tPrint("Starting")
    h3_level = 6
<<<<<<< HEAD
    data_prefix = "VIIRS_Monthly_LEN"
    
    # Get list of nighttime lights VIIRS data
    ntl_files = ntl.aws_search_ntl()
    good_months = ['01','04','07','10']
    final_ntl_files = []
    for ntl_file in ntl_files:
        date = os.path.basename(ntl_file).split("_")[2].split("-")[0]
        month = date[4:6]
        if month in good_months:
            final_ntl_files.append(ntl_file)
    ntl_files = final_ntl_files
    # ntl_folder = "/home/public/Data/GLOBAL/NighttimeLights/VIIRS_ANNUAL_EOG_V21"
    # ntl_files = [os.path.join(ntl_folder, x) for x in os.listdir(ntl_folder) if x.endswith(".tif")]
    
=======
    data_prefix = "VIIRS_ANNUAL_EOG"

    # Get list of nighttime lights VIIRS data
    # ntl_files = ntl.aws_search_ntl()
    ntl_folder = "/home/public/Data/GLOBAL/NighttimeLights/VIIRS_ANNUAL_EOG_V21"
    ntl_files = [
        os.path.join(ntl_folder, x)
        for x in os.listdir(ntl_folder)
        if x.endswith(".tif")
    ]

>>>>>>> 234aa3f0
    # h3_0_list = h3_helper.generate_lvl0_lists(h3_level, return_gdf=True, buffer0=False)
    admin_bounds = "/home/wb411133/data/Global/ADMIN/Admin2_Polys.shp"
    # Generate a list from the global admin boundaries
    inA = gpd.read_file(admin_bounds)
    inA["id"] = list(inA.index)
    h3_0_list = {}
    for region, countries in inA.groupby("WB_REGION"):
        h3_0_list[region] = countries

    if verbose:
        tPrint("H3_0 list generated")
    # set up mp arguments

    for h3_0_key, cur_gdf in h3_0_list.items():
        arg_list = []
        processed_list = []
        for pop_file in ntl_files:
            filename = os.path.basename(f'{pop_file.replace(".tif", "")}_zonal.csv')
            out_s3_key = (
                f"Space2Stats/h3_stats_data/GLOBAL/{data_prefix}/{h3_0_key}/{filename}"
            )
            out_s3_key = f"Space2Stats/h3_stats_data/ADM_GLOBAL/{data_prefix}/{h3_0_key}/{filename}"
            full_path = os.path.join("s3://", AWS_S3_BUCKET, out_s3_key)
            try:
                tempPD = pd.read_csv(full_path)
                processed_list.append(filename)
            except:
                arg_list.append([cur_gdf, pop_file, out_s3_key, True, verbose])

        if multiprocess:
            with multiprocessing.Pool(processes=min([70, len(ntl_files)])) as pool:
                results = pool.starmap(run_zonal, arg_list)
        else:
            for a in arg_list:
                results = run_zonal(*a)

        for combo in results:
            out_file = list(combo.keys())[0]
            res = combo[out_file]
            res.to_csv(
                f"s3://{AWS_S3_BUCKET}/{out_file}",
                index=False,
                storage_options={
                    "key": AWS_ACCESS_KEY_ID,
                    "secret": AWS_SECRET_ACCESS_KEY,
                    "token": AWS_SESSION_TOKEN,
                },
            )<|MERGE_RESOLUTION|>--- conflicted
+++ resolved
@@ -40,7 +40,6 @@
     verbose = True
     tPrint("Starting")
     h3_level = 6
-<<<<<<< HEAD
     data_prefix = "VIIRS_Monthly_LEN"
     
     # Get list of nighttime lights VIIRS data
@@ -56,7 +55,6 @@
     # ntl_folder = "/home/public/Data/GLOBAL/NighttimeLights/VIIRS_ANNUAL_EOG_V21"
     # ntl_files = [os.path.join(ntl_folder, x) for x in os.listdir(ntl_folder) if x.endswith(".tif")]
     
-=======
     data_prefix = "VIIRS_ANNUAL_EOG"
 
     # Get list of nighttime lights VIIRS data
@@ -68,7 +66,6 @@
         if x.endswith(".tif")
     ]
 
->>>>>>> 234aa3f0
     # h3_0_list = h3_helper.generate_lvl0_lists(h3_level, return_gdf=True, buffer0=False)
     admin_bounds = "/home/wb411133/data/Global/ADMIN/Admin2_Polys.shp"
     # Generate a list from the global admin boundaries
