# Space2Stats

Consistent, comparable, authoritative data describing sub-national variation is a constant point of complication for World Bank teams, our development partners, and client countries when assessing and investigating economic issues and national policy. This project will focus on creating and disseminating such data through aggregation of geospatial information at standard administrative divisions, and through the attribution of household survey data with foundational geospatial variables.

All details and instructions on using the database can be found on our Github Pages - https://worldbank.github.io/DECAT_Space2Stats/readme.html

<<<<<<< HEAD
Retrieves statistical summaries for the specified Area of Interest (AOI) from a PostgreSQL table.

This method is used to obtain aggregated statistics from hexagonal H3 cells that intersect with the AOI's geometry, using a chosen spatial join method.

##### Parameters

- **aoi** (`AoiModel`): The Area of Interest, either as a `Feature` or an instance of `AoiModel`.
- **spatial_join_method** (`Literal["touches", "centroid", "within"]`): The method to use for performing the spatial join between the AOI and H3 cells.
  - `"touches"`: Includes H3 cells that touch the AOI.
  - `"centroid"`: Includes H3 cells where the centroid falls within the AOI.
  - `"within"`: Includes H3 cells entirely within the AOI.
- **fields** (`List[str]`): A list of field names to retrieve from the statistics table.
- **geometry** (`Optional[Literal["polygon", "point"]]`): Specifies if the H3 geometries should be included in the response. It can be either `"polygon"` or `"point"`. If `None`, geometries are not included.

##### Returns

- **`List[Dict]`**: A list of dictionaries containing statistical summaries for each H3 cell. Each dictionary contains:
  - `"hex_id"`: The H3 cell identifier.
  - `"geometry"` (optional): The geometry of the H3 cell, if `geometry` is specified.
  - Other fields from the statistics table, based on the specified `fields`.

##### Example

```python
aoi = AoiModel(type="Feature", geometry=...)
with StatsTable.connect() as stats_table:
    summaries = stats_table.summaries(
        aoi=aoi,
        spatial_join_method="centroid",
        fields=["population", "average_income"],
        geometry="polygon"
    )
```

#### `fields` Method

```python
StatsTable.fields() -> List[str]
```

##### Description

Retrieves the list of column names from the PostgreSQL statistics table, excluding the `"hex_id"` column.

This method is helpful for understanding the available fields that can be queried for statistical summaries.

##### Returns

- **`List[str]`**: A list of column names from the statistics table, excluding `"hex_id"`.

##### Example

```python
with StatsTable.connect() as stats_table:
    columns = stats_table.fields()
    print(columns)  # Output: ['population', 'average_income', ...]
```

## Documentation

Our documentation is hosted at https://worldbank.github.io/DECAT_Space2Stats/, and is built using Jupyter Book and Sphinx. 

All configuration, markdown, and notebook files relevant for this are stored under `/docs`. 

### Environment Setup

To install the package and docs dependencies:

```bash
conda create -n book python=3.11
conda activate book
pip install poetry
cd space2stats_api/src
poetry install --with docs # Installs space2stats, dependencies and jupyter-book
pip install folium matplotlib mapclassify # for additional notebook visualizations
```

To build the documentation locally, run the following command from the **repository root** (not inside `space2stats_api/src`). This is important because the `docs/` folder lives at the top level.

```bash
sphinx-build docs _build/html -b html
```

After the build completes, open `_build/html/index.html` in your browser. This renders the same Jupyter Book site that is deployed to GitHub Pages.

To remove the generated files:

```bash
jupyter-book clean .
```

### Contributing

A Github Action is used to automatically build and deploy the documentation to Github Pages. To contribute to the documentation, follow the steps below:

1. Create a new branch from the latest `main`.

    ```bash
    git checkout -b new_docs
    ```

2. Make changes to the documentation, e.g: markdown files, and table of contents (`docs/_toc.yml`).
3. Build the documentation locally to ensure it renders correctly.
4. Commit, push the changes to your branch and create a pull request.

    ```bash
    git add .
    git commit -m "Update documentation"
    git push origin new_docs
    ```

The site will be updated automatically once the branch is merged to main.

Note that the sphinx build command uses the conf.py file. If we need to make changes to _conf.yml, then rebuild the conf.py file by running:

```bash
jupyter-book config sphinx docs
```
=======
## Getting Started Locally
Details on running a local database can be found in the dev-db folder of this repo
>>>>>>> 27c809fb
<|MERGE_RESOLUTION|>--- conflicted
+++ resolved
@@ -4,126 +4,5 @@
 
 All details and instructions on using the database can be found on our Github Pages - https://worldbank.github.io/DECAT_Space2Stats/readme.html
 
-<<<<<<< HEAD
-Retrieves statistical summaries for the specified Area of Interest (AOI) from a PostgreSQL table.
-
-This method is used to obtain aggregated statistics from hexagonal H3 cells that intersect with the AOI's geometry, using a chosen spatial join method.
-
-##### Parameters
-
-- **aoi** (`AoiModel`): The Area of Interest, either as a `Feature` or an instance of `AoiModel`.
-- **spatial_join_method** (`Literal["touches", "centroid", "within"]`): The method to use for performing the spatial join between the AOI and H3 cells.
-  - `"touches"`: Includes H3 cells that touch the AOI.
-  - `"centroid"`: Includes H3 cells where the centroid falls within the AOI.
-  - `"within"`: Includes H3 cells entirely within the AOI.
-- **fields** (`List[str]`): A list of field names to retrieve from the statistics table.
-- **geometry** (`Optional[Literal["polygon", "point"]]`): Specifies if the H3 geometries should be included in the response. It can be either `"polygon"` or `"point"`. If `None`, geometries are not included.
-
-##### Returns
-
-- **`List[Dict]`**: A list of dictionaries containing statistical summaries for each H3 cell. Each dictionary contains:
-  - `"hex_id"`: The H3 cell identifier.
-  - `"geometry"` (optional): The geometry of the H3 cell, if `geometry` is specified.
-  - Other fields from the statistics table, based on the specified `fields`.
-
-##### Example
-
-```python
-aoi = AoiModel(type="Feature", geometry=...)
-with StatsTable.connect() as stats_table:
-    summaries = stats_table.summaries(
-        aoi=aoi,
-        spatial_join_method="centroid",
-        fields=["population", "average_income"],
-        geometry="polygon"
-    )
-```
-
-#### `fields` Method
-
-```python
-StatsTable.fields() -> List[str]
-```
-
-##### Description
-
-Retrieves the list of column names from the PostgreSQL statistics table, excluding the `"hex_id"` column.
-
-This method is helpful for understanding the available fields that can be queried for statistical summaries.
-
-##### Returns
-
-- **`List[str]`**: A list of column names from the statistics table, excluding `"hex_id"`.
-
-##### Example
-
-```python
-with StatsTable.connect() as stats_table:
-    columns = stats_table.fields()
-    print(columns)  # Output: ['population', 'average_income', ...]
-```
-
-## Documentation
-
-Our documentation is hosted at https://worldbank.github.io/DECAT_Space2Stats/, and is built using Jupyter Book and Sphinx. 
-
-All configuration, markdown, and notebook files relevant for this are stored under `/docs`. 
-
-### Environment Setup
-
-To install the package and docs dependencies:
-
-```bash
-conda create -n book python=3.11
-conda activate book
-pip install poetry
-cd space2stats_api/src
-poetry install --with docs # Installs space2stats, dependencies and jupyter-book
-pip install folium matplotlib mapclassify # for additional notebook visualizations
-```
-
-To build the documentation locally, run the following command from the **repository root** (not inside `space2stats_api/src`). This is important because the `docs/` folder lives at the top level.
-
-```bash
-sphinx-build docs _build/html -b html
-```
-
-After the build completes, open `_build/html/index.html` in your browser. This renders the same Jupyter Book site that is deployed to GitHub Pages.
-
-To remove the generated files:
-
-```bash
-jupyter-book clean .
-```
-
-### Contributing
-
-A Github Action is used to automatically build and deploy the documentation to Github Pages. To contribute to the documentation, follow the steps below:
-
-1. Create a new branch from the latest `main`.
-
-    ```bash
-    git checkout -b new_docs
-    ```
-
-2. Make changes to the documentation, e.g: markdown files, and table of contents (`docs/_toc.yml`).
-3. Build the documentation locally to ensure it renders correctly.
-4. Commit, push the changes to your branch and create a pull request.
-
-    ```bash
-    git add .
-    git commit -m "Update documentation"
-    git push origin new_docs
-    ```
-
-The site will be updated automatically once the branch is merged to main.
-
-Note that the sphinx build command uses the conf.py file. If we need to make changes to _conf.yml, then rebuild the conf.py file by running:
-
-```bash
-jupyter-book config sphinx docs
-```
-=======
 ## Getting Started Locally
 Details on running a local database can be found in the dev-db folder of this repo
->>>>>>> 27c809fb
