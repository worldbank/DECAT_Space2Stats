--- conflicted
+++ resolved
@@ -209,7 +209,6 @@
     mock_response.status_code = 500
     mock_response.json.side_effect = ValueError("Not JSON")
     mock_response.text = "Internal Server Error"
-<<<<<<< HEAD
     return mock_response
 
 
@@ -230,6 +229,4 @@
             "Try the request again in a few moments",
         ],
     }
-=======
->>>>>>> ae4cb281
     return mock_response