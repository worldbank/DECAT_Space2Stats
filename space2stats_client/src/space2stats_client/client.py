"""Space2Stats client for accessing the World Bank's spatial statistics API."""

import inspect
import json
import urllib
from typing import Dict, List, Literal, Optional

import geopandas as gpd
import pandas as pd
import requests
from pystac import Catalog

<<<<<<< HEAD

def download_esri_boundaries(url, layer, iso3) -> gpd.GeoDataFrame:
    """_summary_

    Parameters
    ----------
    url : _type_
        _description_
    layer : _type_
        _description_
    iso3 : _type_
        _description_

    Returns
    -------
    gpd.GeoDataFrame
        _description_
    """
    # Look at metadata of url
    with urllib.request.urlopen(f"{url}/?f=pjson") as service_url:
        service_data = json.loads(service_url.read().decode())

    queryable = ["Query" in service_data["capabilities"]]

    if queryable:
        query_url = f"{url}/{layer}/query"
        # get total number of records in complete service
        n_queries = service_data["maxRecordCount"]
        count_query = {
            "outFields": "*",
            "where": f"ISO_A3='{iso3}'",
            "returnCountOnly": True,
            "f": "json",
        }
        count_str = urllib.parse.urlencode(count_query)
        with urllib.request.urlopen(f"{query_url}?{count_str}") as count_url:
            count_json = json.loads(count_url.read().decode())
            n_records = count_json["count"]
        if n_records < n_queries:  # We can download all the data in a single query
            all_records_query = {
                "outFields": "*",
                "where": f"ISO_A3='{iso3}'",
                "returnGeometry": True,
                "f": "geojson",
            }
            query_str = urllib.parse.urlencode(all_records_query)
            all_query_url = f"{query_url}?{query_str}"
            return gpd.read_file(all_query_url)
        else:
            step_query = {
                "outFields": "*",
                "where": f"ISO_A3='{iso3}'",
                "returnGeometry": True,
                "f": "geojson",
                "resultRecordCount": n_queries,
                "resultOffset": 0,
            }
            for offset in range(0, n_records, n_queries):
                step_query["resultOffset"] = offset
                query_str = urllib.parse.urlencode(step_query)
                step_query_url = f"{query_url}?{query_str}"
                cur_res = gpd.read_file(step_query_url)
                if offset == 0:
                    gdf = cur_res
                else:
                    gdf = pd.concat([gdf, cur_res])
            return gdf
    else:
        raise ValueError("Service is not queryable :(")
=======
from .utils import download_esri_boundaries
>>>>>>> 27c809fb


class Space2StatsClient:
    """Client for interacting with the Space2Stats API.

    This client is provided by the World Bank to access spatial statistics data.
    The World Bank makes no warranties regarding the accuracy, reliability or
    completeness of the results and content.
    """

    def __init__(
        self, base_url: str = "https://space2stats.ds.io", verify_ssl: bool = True
    ):
        """Initialize the Space2Stats client.

        Parameters
        ----------
        base_url : str
            Base URL for the Space2Stats API
        verify_ssl : bool
            Whether to verify SSL certificates in requests (default: True)
        """
        if not isinstance(verify_ssl, bool):
            raise TypeError("verify_ssl must be a boolean value (True or False)")

        self.base_url = base_url
        self.verify_ssl = verify_ssl
        self.summary_endpoint = f"{base_url}/summary"
        self.aggregation_endpoint = f"{base_url}/aggregate"
        self.fields_endpoint = f"{base_url}/fields"
        self.timeseries_endpoint = f"{base_url}/timeseries"
        self.timeseries_by_hexids_endpoint = f"{base_url}/timeseries_by_hexids"
        self.timeseries_fields_endpoint = f"{base_url}/timeseries/fields"
        self.catalog = Catalog.from_file(
            "https://raw.githubusercontent.com/worldbank/DECAT_Space2Stats/refs/heads/main/space2stats_api/src/space2stats_ingest/METADATA/stac/catalog.json"
        )

    def _handle_api_error(self, response: requests.Response) -> None:
        """Handle API error responses with specific handling for different status codes."""
        caller = inspect.currentframe().f_back.f_code.co_name

        # Special handling for 503 Service Unavailable from API Gateway
        if response.status_code == 503:
            try:
                error_data = response.json()
                error_message = error_data.get("message", "Service Unavailable")
            except Exception:
                error_message = "Service Unavailable"

            # Check if this is the basic API Gateway timeout message
            if error_message == "Service Unavailable":
                raise Exception(
                    f"Failed to {caller} (HTTP 503): Service Unavailable - "
                    f"Request timed out due to API Gateway timeout limit (30 seconds). "
                    f"Try reducing the request size:\n"
                    f"  • Use fewer hexagon IDs or a smaller geographic area\n"
                    f"  • Request fewer fields at a time\n"
                    f"  • For polygon AOI requests, use a smaller area or simpler geometry\n"
                    f"  • Consider breaking large requests into smaller chunks"
                )
            else:
                raise Exception(f"Failed to {caller} (HTTP 503): {error_message}")

        try:
            error_data = response.json()

            # Handle both API Gateway format and application format
            if "message" in error_data and "error" not in error_data:
                # This is API Gateway's format (e.g., 413 from API Gateway limits)
                if response.status_code == 413:
                    error_message = (
                        "Request Entity Too Large: The request payload exceeds API Gateway limits of 10MB\n\n"
                        "Hint: Try again with a smaller request or making multiple requests "
                        "with smaller payloads. The factors to consider are the number of "
                        "hexIds (ie. AOI), the number of fields requested, and the date range (if timeseries is requested)."
                    )
                else:
                    error_message = error_data.get("message", response.text)
            else:
                # This is your application's format
                error_title = error_data.get("error", "API Error")
                error_detail = error_data.get("detail", response.text)
                error_message = f"{error_title}: {error_detail}"

                # Add hint if available
                hint = error_data.get("hint", "")
                if hint:
                    error_message += f"\n\nHint: {hint}"

                # Add suggestions if available
                suggestions = error_data.get("suggestions", [])
                if suggestions:
                    error_message += "\n\nSuggestions:"
                    for suggestion in suggestions:
                        error_message += f"\n  • {suggestion}"

        except Exception:
            error_message = response.text

        raise Exception(
            f"Failed to {caller} (HTTP {response.status_code}): {error_message}"
        )

    def get_topics(self) -> pd.DataFrame:
        """Get a table of items (dataset themes/topics) from the STAC catalog."""
        items = self.catalog.get_all_items()
        items = list(items)
        topics = [
            {
                i.id: {
                    k: v
                    for k, v in i.properties.items()
                    if k in ["name", "description", "source_data"]
                }
            }
            for i in items
        ]
        topics = [pd.DataFrame(t) for t in topics]
        topics = pd.concat(topics, axis=1)
        topics.index.name = "Item ID"
        return topics.transpose()

    def get_properties(self, item_id: str) -> Dict:
        """Get a table with a description of variables for a given dataset (item)."""
        collection = next(self.catalog.get_collections())
        item = collection.get_item(item_id)
        properties = item.properties["table:columns"]
        return pd.DataFrame(properties)

    def get_fields(self) -> List[str]:
        """Get a list of all available fields from the Space2Stats API.

        Returns
        -------
        List[str]
            A list of field names that can be used with the API.

        Raises
        ------
        Exception
            If the API request fails.
        """
        response = requests.get(self.fields_endpoint, verify=self.verify_ssl)
        if response.status_code != 200:
            raise Exception(f"Failed to get fields: {response.text}")

        return response.json()

    def fetch_admin_boundaries(self, iso3, adm, source="WB") -> gpd.GeoDataFrame:
        """Fetch administrative boundaries as geopandas GeoDataFrame.

        Parameters
        ----------
        iso3 : str
            Country code
        adm : str
            Administrative level (e.g., "ADM0", "ADM1", "ADM2")
        source : str
            Data source options are "WB" for World Bank or "GB" for GeoBoundaries (default: "WB")

        Returns
        -------
        gpd.GeoDataFrame
            A GeoDataFrame containing the administrative boundaries.
        """
        if source == "WB":
            esri_url = "https://services.arcgis.com/iQ1dY19aHwbSDYIF/arcgis/rest/services/World_Bank_Global_Administrative_Divisions/FeatureServer"
            layer_map = {"ADM0": 1, "ADM1": 2, "ADM2": 3}
            try:
                layer = layer_map[adm]
            except KeyError:
                raise ValueError(
                    f"Invalid administrative level '{adm}'. Must be one of: {list(layer_map.keys())}"
                )
            return download_esri_boundaries(esri_url, layer, iso3)
        elif source == "GB":
            url = f"https://www.geoboundaries.org/api/current/gbOpen/{iso3}/{adm}/"
            try:
                res = requests.get(url, verify=self.verify_ssl)
                res.raise_for_status()  # Raises HTTPError for bad HTTP status codes
                data = res.json()
                return gpd.read_file(data["gjDownloadURL"])
            except requests.exceptions.RequestException as e:
                raise RuntimeError(
                    f"Failed to fetch boundaries from GeoBoundaries API ({url}): {e}"
                ) from e
            except (KeyError, ValueError) as e:
                raise ValueError(
                    f"Invalid response from GeoBoundaries API ({url}): {e}"
                ) from e
            except Exception as e:
                raise RuntimeError(
                    f"Failed to read boundary data from GeoBoundaries: {e}"
                ) from e
        else:
            raise ValueError("Source must be 'WB' or 'GB'")

    def get_summary(
        self,
        gdf: gpd.GeoDataFrame,
        spatial_join_method: Literal["touches", "centroid", "within"],
        fields: List[str],
        geometry: Optional[Literal["polygon", "point"]] = None,
        verbose: bool = True,
    ) -> pd.DataFrame:
        """Extract h3 level data from Space2Stats for a GeoDataFrame.

        Parameters
        ----------
        gdf : GeoDataFrame
            The Areas of Interest

        spatial_join_method : ["touches", "centroid", "within"]
            The method to use for performing the spatial join between the AOI and H3 cells
                - "touches": Includes H3 cells that touch the AOI
                - "centroid": Includes H3 cells where the centroid falls within the AOI
                - "within": Includes H3 cells entirely within the AOI

        fields : List[str]
            A list of field names to retrieve from the statistics table.

        geometry : Optional["polygon", "point"]
            Specifies if the H3 geometries should be included in the response.

        verbose : bool
            Whether to display progress messages (default: True)

        Returns
        -------
        DataFrame
            A DataFrame with the requested fields for each H3 cell.
        """
        if spatial_join_method not in ["touches", "centroid", "within"]:
            raise ValueError("Input should be 'touches', 'centroid' or 'within'")

        total_boundaries = len(gdf)
        res_all = {}

        for boundary_num, (idx, row) in enumerate(gdf.iterrows(), 1):
            if verbose:
                print(
                    f"Fetching data for boundary {boundary_num} of {total_boundaries}..."
                )

            request_payload = {
                "aoi": {
                    "type": "Feature",
                    "geometry": row.geometry.__geo_interface__,
                    "properties": {},
                },
                "spatial_join_method": spatial_join_method,
                "fields": fields,
                "geometry": geometry,
            }
            response = requests.post(
                self.summary_endpoint, json=request_payload, verify=self.verify_ssl
            )

            if response.status_code != 200:
                self._handle_api_error(response)

            summary_data = response.json()
            if not summary_data:
                print(f"Failed to get summary for {idx}")
                summary_data = pd.DataFrame()

            df = pd.DataFrame(summary_data)
            res_all[idx] = df

        res_all = pd.concat(res_all, names=["index_gdf", "index_h3"])
        res_all = res_all.reset_index()
        gdf_copy = gdf.copy()
        gdf_copy.drop(columns=["geometry"], inplace=True)
        res_all = gdf_copy.merge(res_all, left_index=True, right_on="index_gdf")
        return res_all

    def get_aggregate(
        self,
        gdf: gpd.GeoDataFrame,
        spatial_join_method: Literal["touches", "centroid", "within"],
        fields: list,
        aggregation_type: Literal["sum", "avg", "count", "max", "min"],
        verbose: bool = True,
    ) -> pd.DataFrame:
        """Extract summary statistic from underlying H3 Space2Stats data.

        Parameters
        ----------
        gdf : GeoDataFrame
            The Areas of Interest

        spatial_join_method : ["touches", "centroid", "within"]
            The method to use for performing the spatial join

        fields : List[str]
            A list of field names to retrieve

        aggregation_type : ["sum", "avg", "count", "max", "min"]
            Statistical function to apply to each field per AOI.

        verbose : bool
            Whether to display progress messages (default: True)

        Returns
        -------
        DataFrame
            A DataFrame with the aggregated statistics.
        """
        if aggregation_type not in ["sum", "avg", "count", "max", "min"]:
            raise ValueError("Input should be 'sum', 'avg', 'count', 'max' or 'min'")

        total_boundaries = len(gdf)
        res_all = []

        for boundary_num, (idx, row) in enumerate(gdf.iterrows(), 1):
            if verbose:
                print(
                    f"Fetching data for boundary {boundary_num} of {total_boundaries}..."
                )

            request_payload = {
                "aoi": {
                    "type": "Feature",
                    "geometry": row.geometry.__geo_interface__,
                    "properties": {},
                },
                "spatial_join_method": spatial_join_method,
                "fields": fields,
                "aggregation_type": aggregation_type,
            }
            response = requests.post(
                self.aggregation_endpoint, json=request_payload, verify=self.verify_ssl
            )

            if response.status_code != 200:
                self._handle_api_error(response)

            aggregate_data = response.json()
            if not aggregate_data:
                print(f"Failed to get summary for {idx}")
                aggregate_data = pd.DataFrame()

            df = pd.DataFrame(aggregate_data, index=[idx])
            res_all.append(df)

        res_all = pd.concat(res_all)
        gdf_copy = gdf.copy()
        res_all = gdf_copy.join(res_all)
        return res_all

    def get_summary_by_hexids(
        self,
        hex_ids: List[str],
        fields: List[str],
        geometry: Optional[Literal["polygon", "point"]] = None,
        verbose: bool = True,
    ) -> pd.DataFrame:
        """Retrieve statistics for specific hex IDs.

        Parameters
        ----------
        hex_ids : List[str]
            List of H3 hexagon IDs to query
        fields : List[str]
            List of field names to retrieve from the statistics table
        geometry : Optional[Literal["polygon", "point"]]
            Specifies if the H3 geometries should be included in the response.
        verbose : bool
            Whether to display progress messages (default: True)

        Returns
        -------
        DataFrame
            A DataFrame with the requested fields for each H3 cell.
        """
        if verbose:
            print(f"Fetching data for {len(hex_ids)} hex IDs...")

        request_payload = {
            "hex_ids": hex_ids,
            "fields": fields,
            "geometry": geometry,
        }
        response = requests.post(
            f"{self.base_url}/summary_by_hexids",
            json=request_payload,
            verify=self.verify_ssl,
        )

        if response.status_code != 200:
            self._handle_api_error(response)

        summary_data = response.json()
        return pd.DataFrame(summary_data)

    def get_aggregate_by_hexids(
        self,
        hex_ids: List[str],
        fields: List[str],
        aggregation_type: Literal["sum", "avg", "count", "max", "min"],
        verbose: bool = True,
    ) -> pd.DataFrame:
        """Aggregate statistics for specific hex IDs.

        Parameters
        ----------
        hex_ids : List[str]
            List of H3 hexagon IDs to aggregate
        fields : List[str]
            List of field names to aggregate
        aggregation_type : Literal["sum", "avg", "count", "max", "min"]
            Type of aggregation to perform
        verbose : bool
            Whether to display progress messages (default: True)

        Returns
        -------
        DataFrame
            A DataFrame with the aggregated statistics.
        """
        if verbose:
            print(f"Aggregating data for {len(hex_ids)} hex IDs...")

        request_payload = {
            "hex_ids": hex_ids,
            "fields": fields,
            "aggregation_type": aggregation_type,
        }
        response = requests.post(
            f"{self.base_url}/aggregate_by_hexids",
            json=request_payload,
            verify=self.verify_ssl,
        )

        if response.status_code != 200:
            self._handle_api_error(response)

        aggregate_data = response.json()
        return pd.DataFrame([aggregate_data])

    def get_timeseries_fields(self) -> List[str]:
        """Get available fields from the timeseries table.

        Returns
        -------
        List[str]
            List of field names available in the timeseries table

        Raises
        ------
        Exception
            If the API request fails
        """
        response = requests.get(self.timeseries_fields_endpoint)
        if response.status_code != 200:
            self._handle_api_error(response)
        return response.json()

    def get_timeseries(
        self,
        gdf: gpd.GeoDataFrame,
        spatial_join_method: Literal["touches", "centroid", "within"],
        fields: List[str],
        start_date: Optional[str] = None,
        end_date: Optional[str] = None,
        geometry: Optional[Literal["polygon", "point"]] = None,
        verbose: bool = True,
    ) -> pd.DataFrame:
        """Get timeseries data for areas of interest.

        Parameters
        ----------
        gdf : GeoDataFrame
            The Areas of Interest
        spatial_join_method : ["touches", "centroid", "within"]
            The method to use for performing the spatial join between the AOI and H3 cells
                - "touches": Includes H3 cells that touch the AOI
                - "centroid": Includes H3 cells where the centroid falls within the AOI
                - "within": Includes H3 cells entirely within the AOI
        fields : List[str]
            List of fields to retrieve.
        start_date : Optional[str]
            Start date for filtering data (format: 'YYYY-MM-DD')
        end_date : Optional[str]
            End date for filtering data (format: 'YYYY-MM-DD')
        verbose : bool
            Whether to display progress messages (default: True)

        Returns
        -------
        DataFrame
            A DataFrame containing timeseries data for each hex ID and date
        """
        total_boundaries = len(gdf)
        res_all = []

        for boundary_num, (idx, row) in enumerate(gdf.iterrows(), 1):
            if verbose:
                print(
                    f"Fetching data for boundary {boundary_num} of {total_boundaries}..."
                )

            request_payload = {
                "aoi": {
                    "type": "Feature",
                    "geometry": row.geometry.__geo_interface__,
                    "properties": {},
                },
                "spatial_join_method": spatial_join_method,
                "start_date": start_date,
                "end_date": end_date,
                "fields": fields,
                "geometry": geometry,
            }

            response = requests.post(self.timeseries_endpoint, json=request_payload)
            if response.status_code != 200:
                self._handle_api_error(response)

            timeseries_data = response.json()
            if timeseries_data:
                df = pd.DataFrame(timeseries_data)
                df["area_id"] = idx
                res_all.append(df)

        if not res_all:
            return pd.DataFrame()

        result = pd.concat(res_all, ignore_index=True)

        gdf_copy = gdf.copy()
        gdf_copy.drop(columns=["geometry"], inplace=True)
        result = gdf_copy.merge(result, left_index=True, right_on="area_id")

        return result

    def get_timeseries_by_hexids(
        self,
        hex_ids: List[str],
        fields: List[str],
        start_date: Optional[str] = None,
        end_date: Optional[str] = None,
        geometry: Optional[Literal["polygon", "point"]] = None,
        verbose: bool = True,
    ) -> pd.DataFrame:
        """Get timeseries data for specific hex IDs.

        Parameters
        ----------
        hex_ids : List[str]
            List of H3 hexagon IDs to query
        fields : List[str]
            List of fields to retrieve from the timeseries table
        start_date : Optional[str]
            Start date for filtering data (format: 'YYYY-MM-DD')
        end_date : Optional[str]
            End date for filtering data (format: 'YYYY-MM-DD')
        geometry : Optional[Literal["polygon", "point"]]
            Specifies if the H3 geometries should be included in the response.
        verbose : bool
            Whether to display progress messages (default: True)

        Returns
        -------
        DataFrame
            A DataFrame containing timeseries data for each hex ID and date
        """
        if verbose:
            print(f"Fetching timeseries data for {len(hex_ids)} hex IDs...")

        request_payload = {
            "hex_ids": hex_ids,
            "fields": fields,
            "start_date": start_date,
            "end_date": end_date,
            "geometry": geometry,
        }

        # Remove None values from payload
        request_payload = {k: v for k, v in request_payload.items() if v is not None}

        response = requests.post(
            self.timeseries_by_hexids_endpoint, json=request_payload
        )
        if response.status_code != 200:
            self._handle_api_error(response)

        timeseries_data = response.json()
        return pd.DataFrame(timeseries_data)

    # ADM2 Summaries functionality for World Bank DDH API
    WORLD_BANK_DDH_DATASETS = {
        "urbanization": "DR0095357",
        "nighttimelights": "DR0095356",
        "population": "DR0095354",
        "flood_exposure": "DR0095355",
    }

    WORLD_BANK_DDH_BASE_URL = (
        "https://datacatalogapi.worldbank.org/ddhxext/v3/resources"
    )

    def get_adm2_summaries(
        self,
        dataset: Literal[
            "urbanization", "nighttimelights", "population", "flood_exposure"
        ],
        iso3_filter: Optional[str] = None,
        verbose: bool = True,
    ) -> pd.DataFrame:
        """Retrieve ADM2 summaries from World Bank DDH API.

        Parameters
        ----------
        dataset : Literal["urbanization", "nighttimelights", "population", "flood_exposure"]
            The dataset to retrieve:
            - "urbanization": Urban and rural settlement data
            - "nighttimelights": Nighttime lights intensity data
            - "population": Population statistics
            - "flood_exposure": Flood exposure risk data
        iso3_filter : Optional[str]
            ISO3 country code to filter by (e.g., 'AND' for Andorra, 'USA' for United States)
        verbose : bool
            Whether to display progress messages (default: True)

        Returns
        -------
        DataFrame
            A DataFrame containing ADM2-level statistics records

        Raises
        ------
        ValueError
            If an invalid dataset is specified
        Exception
            If the API request fails
        """
        if dataset not in self.WORLD_BANK_DDH_DATASETS:
            raise ValueError(
                f"Invalid dataset. Must be one of: {list(self.WORLD_BANK_DDH_DATASETS.keys())}"
            )

        if verbose:
            print(f"Fetching {dataset} data from World Bank DDH API...")
            if iso3_filter:
                print(f"Filtering by ISO3: {iso3_filter}")

        resource_id = self.WORLD_BANK_DDH_DATASETS[dataset]
        url = f"{self.WORLD_BANK_DDH_BASE_URL}/{resource_id}/data"

        # Build query parameters
        params = {}
        if iso3_filter:
            params["filter"] = f"ISO3='{iso3_filter}'"

        try:
            response = requests.get(
                url, params=params, verify=self.verify_ssl, timeout=30.0
            )
            response.raise_for_status()

            data = response.json()
            records = data.get("value", [])

            if verbose:
                total_count = data.get("count", len(records))
                print(
                    f"Retrieved {len(records)} records (total available: {total_count})"
                )

            return pd.DataFrame(records)

        except requests.HTTPError as e:
            raise Exception(f"Failed to fetch data from World Bank DDH API: {e}")
        except Exception as e:
            raise Exception(f"Error processing World Bank DDH API response: {e}")

    def get_adm2_dataset_info(self) -> pd.DataFrame:
        """Get information about available ADM2 datasets.

        Returns
        -------
        DataFrame
            A DataFrame with information about each available ADM2 dataset
        """
        datasets_info = [
            {
                "dataset": "urbanization",
                "resource_id": "DR0095357",
                "description": "Urban and rural settlement data - GHS settlement model data",
                "url": f"{self.WORLD_BANK_DDH_BASE_URL}/DR0095357/data",
            },
            {
                "dataset": "nighttimelights",
                "resource_id": "DR0095356",
                "description": "Nighttime lights intensity data - satellite-derived luminosity measurements",
                "url": f"{self.WORLD_BANK_DDH_BASE_URL}/DR0095356/data",
            },
            {
                "dataset": "population",
                "resource_id": "DR0095354",
                "description": "Population statistics - demographic data",
                "url": f"{self.WORLD_BANK_DDH_BASE_URL}/DR0095354/data",
            },
            {
                "dataset": "flood_exposure",
                "resource_id": "DR0095355",
                "description": "Flood exposure risk data - flood hazard and exposure metrics",
                "url": f"{self.WORLD_BANK_DDH_BASE_URL}/DR0095355/data",
            },
        ]

        return pd.DataFrame(datasets_info)<|MERGE_RESOLUTION|>--- conflicted
+++ resolved
@@ -10,79 +10,7 @@
 import requests
 from pystac import Catalog
 
-<<<<<<< HEAD
-
-def download_esri_boundaries(url, layer, iso3) -> gpd.GeoDataFrame:
-    """_summary_
-
-    Parameters
-    ----------
-    url : _type_
-        _description_
-    layer : _type_
-        _description_
-    iso3 : _type_
-        _description_
-
-    Returns
-    -------
-    gpd.GeoDataFrame
-        _description_
-    """
-    # Look at metadata of url
-    with urllib.request.urlopen(f"{url}/?f=pjson") as service_url:
-        service_data = json.loads(service_url.read().decode())
-
-    queryable = ["Query" in service_data["capabilities"]]
-
-    if queryable:
-        query_url = f"{url}/{layer}/query"
-        # get total number of records in complete service
-        n_queries = service_data["maxRecordCount"]
-        count_query = {
-            "outFields": "*",
-            "where": f"ISO_A3='{iso3}'",
-            "returnCountOnly": True,
-            "f": "json",
-        }
-        count_str = urllib.parse.urlencode(count_query)
-        with urllib.request.urlopen(f"{query_url}?{count_str}") as count_url:
-            count_json = json.loads(count_url.read().decode())
-            n_records = count_json["count"]
-        if n_records < n_queries:  # We can download all the data in a single query
-            all_records_query = {
-                "outFields": "*",
-                "where": f"ISO_A3='{iso3}'",
-                "returnGeometry": True,
-                "f": "geojson",
-            }
-            query_str = urllib.parse.urlencode(all_records_query)
-            all_query_url = f"{query_url}?{query_str}"
-            return gpd.read_file(all_query_url)
-        else:
-            step_query = {
-                "outFields": "*",
-                "where": f"ISO_A3='{iso3}'",
-                "returnGeometry": True,
-                "f": "geojson",
-                "resultRecordCount": n_queries,
-                "resultOffset": 0,
-            }
-            for offset in range(0, n_records, n_queries):
-                step_query["resultOffset"] = offset
-                query_str = urllib.parse.urlencode(step_query)
-                step_query_url = f"{query_url}?{query_str}"
-                cur_res = gpd.read_file(step_query_url)
-                if offset == 0:
-                    gdf = cur_res
-                else:
-                    gdf = pd.concat([gdf, cur_res])
-            return gdf
-    else:
-        raise ValueError("Service is not queryable :(")
-=======
 from .utils import download_esri_boundaries
->>>>>>> 27c809fb
 
 
 class Space2StatsClient:
