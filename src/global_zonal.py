<<<<<<< HEAD
import boto3, os
import rasterio
=======
import os
from urllib.request import urlopen
>>>>>>> 234aa3f0

import boto3
import geopandas as gpd
import GOSTrocks.ntlMisc as ntl
import GOSTrocks.rasterMisc as rMisc
import numpy as np
import pandas as pd
from GOSTrocks.misc import tPrint
from h3 import h3
from rasterio.crs import CRS
from shapely.geometry import Point, Polygon, mapping
from shapely.ops import unary_union
from tqdm import tqdm

import h3_helper


def get_global_table_from_s3(
    variable,
    bucket="wbg-geography01",
    prefix="Space2Stats/h3_stats_data/GLOBAL/",
    verbose=False,
    read_data=True,
):
    """Get pandas dataframe of all csv files in S3 bucket that match the variable name

    Parameters
    ----------
    variable : string
        variable name to search for in S3 bucket
    bucket : str, optional
        S3 bucket to search, by default 'wbg-geography01'
    prefix : str, optional
        Prefix in bucket to search for zonal results, by default 'Space2Stats/h3_stats_data/GLOBAL/'
    verbose : bool, optional
        If True, print lots of updates, by default False
    read_data : bool, optional
        If True, return results as pandas data frames for each sub-value in variable,
        otherwise returns a list of s3 prefixes for each sub-value, by default True
    """

    s3client = boto3.client("s3")

    # Loop through the S3 bucket and get all the keys for files that are .tif
    prefix = f"{prefix}{variable}"
    more_results = True
    loops = 0
    good_res = {}
    while more_results:
        if verbose:
            print(f"Completed loop: {loops}")
        if loops > 0:
            objects = s3client.list_objects_v2(
                Bucket=bucket, Prefix=prefix, ContinuationToken=token
            )
        else:
            objects = s3client.list_objects_v2(Bucket=bucket, Prefix=prefix)
        more_results = objects["IsTruncated"]
        if more_results:
            token = objects["NextContinuationToken"]
        loops += 1
        for res in objects["Contents"]:
            if res["Key"].endswith("csv"):
                cur_variable = os.path.basename(res["Key"]).replace(".csv", "")
                try:
                    good_res[cur_variable].append(res["Key"])
                except:
                    good_res[cur_variable] = [res["Key"]]
    if read_data:
        for key, value in good_res.items():
            for idx, val in enumerate(value):
                if idx == 0:
                    cur_df = pd.read_csv(f"s3://{bucket}/{val}")
                else:
                    cur_df = pd.concat([cur_df, pd.read_csv(f"s3://{bucket}/{val}")])
            good_res[key] = cur_df
    return good_res


def calculate_value(
    in_shp,
    zonal_res,
    h3_level,
    feat_id,
    fractional_res=True,
    zonal_res_id="id",
    default_sum="SUM",
):
    """tabulate hexabin stats for all bins that intersect shape in_shp

    :param in_shp: shape of boundary to intersect with hexabins
    :type in_shp: shapely polygon
    :param zonal_res: DataFrame of h3 results to search through
    :type zonal_res: pandas.DataFrame
    :param h3_level: level of h3 grid to search for
    :type h3_level: int
    :param fractional_res: should admin intersection with h3 account for fractional overlaps, default is True
    :type fractional_res: Boolean, optional
    :param zonal_res_id: id column in zonal_res thta contains hex ids, defaults to "shape_id"
    :type zonal_res_id: string, optional
    :param default_sum: default function for aggregating intersecting hexs if arg is not in coulmn name;
                        function sill pick up [SUM,MIN,MAX,MEAN], defaults to sum
    :type default_sum: string, optional


    :return: dictionary of results summarized based on type (SUM, MIN, MEAN, MAX)
    :rtype: Dictionary
    """

    def get_intersection(admin_shp, hex_shp):
        """get fraction of hex_shp that is inside admin_shp"""
        if admin_shp.contains(hex_shp):
            return 1
        else:
            return admin_shp.intersection(hex_shp).area / hex_shp.area

    res = {"id": feat_id}
    process_h3 = True
    # Generate h3 cells that intersect current shape; if none are generated first time through, buffer
    #  the geometry by a little bit, and then search again
    while process_h3:
        if in_shp.geom_type == "Polygon":
            sel_h3 = h3.polyfill(
                in_shp.__geo_interface__, h3_level, geo_json_conformant=True
            )
        else:
            for cPoly in in_shp:
                temp_h3 = h3.polyfill(
                    cPoly.__geo_interface__, h3_level, geo_json_conformant=True
                )
                try:
                    sel_h3 = sel_h3.union(temp_h3)
                except:
                    sel_h3 = temp_h3
        process_h3 = len(sel_h3) == 0
        in_shp = in_shp.buffer(0.1)

    if len(sel_h3) > 0:
        hex_poly = lambda hex_id: Polygon(h3.h3_to_geo_boundary(hex_id, geo_json=True))
        all_polys = gpd.GeoSeries(
            list(map(hex_poly, sel_h3)), index=sel_h3, crs="EPSG:4326"
        )
        all_polys = gpd.GeoDataFrame(all_polys, crs=4326, columns=["geometry"])
        all_polys["shape_id"] = list(all_polys.index)
        if fractional_res:
            all_polys["inter_area"] = all_polys["geometry"].apply(
                lambda x: get_intersection(in_shp, x)
            )
        else:
            all_polys["inter_area"] = 1
        all_polys = pd.merge(
            all_polys, zonal_res, left_on="shape_id", right_on=zonal_res_id
        )
        for col in all_polys.columns:
            if not col in ["inter_area", "geometry", "shape_id"]:
                calc_type = default_sum
                if "SUM" in col:
                    calc_type = "SUM"
                if "MIN" in col:
                    calc_type = "MIN"
                if "MAX" in col:
                    calc_type = "MAX"
                if "MEAN" in col:
                    calc_type = "MEAN"
                try:
                    if (
                        calc_type == "SUM"
                    ):  # For sum columns, multiply column by inter_area and sum results
                        cur_val = sum(all_polys[col] * all_polys["inter_area"])
                    elif calc_type == "MIN":
                        cur_val = all_polys[col].min()
                    elif calc_type == "MAX":
                        cur_val = all_polys[col].max()
                    elif calc_type == "MEAN":
                        cur_val = sum(all_polys[col] * all_polys["inter_area"]) / sum(
                            all_polys["inter_area"]
                        )
                    res[col] = cur_val
                except:
                    pass
                try:
                    del cur_val
                except:
                    pass
    else:
        pass
    return res


def connect_polygons_h3_stats(
    inA,
    stats_df,
    h3_level,
    id_col,
    fractional_res=True,
    zonal_res_id="id",
    default_sum="SUM",
):
    """merge stats from hexabin stats dataframe (stats_df) with the inA geodataframe

    :param inA: input boundary dataset
    :type inA: geopandas.GeoDataFrame
    :param stats_df: input hexabin stats dataset
    :type stats_df: pandas.DataFrame
    :param h3_level: h3 hex level
    :type h3_level: int
    :param id_col: column in inA that uniquely identifies rows
    :type id_col: string
    :param zonal_res_id: id column in zonal_res thta contains hex ids, defaults to "shape_id"
    :type zonal_res_id: string, optional
    :param default_sum: default function for aggregating intersecting hexs if arg is not in coulmn name;
                        function sill pick up [SUM,MIN,MAX,MEAN], defaults to sum
    :type default_sum: string, optional


    :return: pandas dataframe with attached statistics and matching id from id_col
    :rtype: geopandas.GeoDataFrame
    """
    all_res = []
    for idx, row in inA.iterrows():
        all_res.append(
            calculate_value(
                row["geometry"],
                stats_df,
                h3_level,
                row[id_col],
                fractional_res,
                zonal_res_id,
                default_sum,
            )
        )
        """
        try:
            all_res.append(calculate_value(row['geometry'], stats_df, h3_level, row[id_col], fractional_res, zonal_res_id, default_sum))
        except:
            print(f'Error processing {idx}')        
        """

    return pd.DataFrame(all_res)


def generate_lvl0_lists(h3_lvl):
    """generate a dictionary with keys as lvl0 codes with all children at h3_lvl level as values

    Parameters
    ----------
    h3_lvl : int
        h3 level to generate children of h0 parents

    Returns
    -------
    dict
        dictionary with keys as lvl0 codes with all children at h3_lvl level as values
    """
    # Get list of all h3 lvl 0 cells
    h3_lvl0 = list(h3.get_res0_indexes())

    # Generate list of all children of h3 lvl 0 cells
    h3_lvl0_children = {}
    for h3_0 in h3_lvl0:
        h3_lvl0_children[h3_0] = list(h3.h3_to_children(h3_0, h3_lvl))

    return h3_lvl0_children


def calculate_zonal_h3_list(h3_list, raster_data, output_file=""):
    """_summary_

    Parameters
    ----------
    h3_list : _type_
        _description_
    raster_data : _type_
        _description_
    output_file : _type_
        _description_
    """
    # Convert list of h3 cells to geometry
    hex_poly = lambda hex_id: Polygon(h3.h3_to_geo_boundary(hex_id, geo_json=True))

    all_polys = gpd.GeoSeries(list(map(hex_poly, h3_list)), index=h3_list, crs=4326)
    all_polys = gpd.GeoDataFrame(all_polys, crs=4326, columns=["geometry"])
    all_polys["shape_id"] = list(all_polys.index)

    res = rMisc.zonalStats(all_polys, raster_data)
    res = pd.DataFrame(res, columns=["SUM", "MIN", "MAX", "MEAN"])

    if output_file != "":
        res.to_csv(output_file)

    return res


def zonal_stats_numerical(
    gdf,
    gdf_id,
    raster_file,
    out_file,
    buffer0=False,
    minVal=None,
    maxVal=None,
    verbose=False,
):
    """Run zonal stats on a continuous raster file using a list of h3 cells"""
    if verbose:
        tPrint(f"Starting zonal stats on {raster_file}")
    if buffer0:
        gdf["geometry"] = gdf["geometry"].buffer(0)
    res = rMisc.zonalStats(
        gdf, raster_file, minVal=minVal, maxVal=maxVal, verbose=verbose, reProj=True
    )
    res = pd.DataFrame(res, columns=["SUM", "MIN", "MAX", "MEAN"])
    res["id"] = gdf[gdf_id].values
    if verbose:
        tPrint(f"**** finished {cName}")
    return {out_file: res}


def zonal_stats_categories(
    gdf, gdf_id, raster_file, categories, out_file, buffer0=False, verbose=False
):
    """Run zonal stats on a categorical raster file using a list of h3 cells"""
    if verbose:
        tPrint(f"Starting zonal stats on {raster_file}")
    if buffer0:
        gdf["geometry"] = gdf["geometry"].buffer(0)
    res = rMisc.zonalStats(
        gdf, raster_file, rastType="C", unqVals=categories, verbose=verbose, reProj=True
    )
    res = pd.DataFrame(res, columns=[f"c_{x}" for x in categories])
    res["id"] = gdf[gdf_id].values
    if verbose:
<<<<<<< HEAD
        tPrint(f'**** finished {cName}')
    return({out_file:res})


def zonal_stats_categorical(gdf, gdf_id, raster_file, category_raster_file, out_file, categories=None, reclass_dict=None,
                          buffer0=False, minVal='', maxVal='', verbose=False):
    ''' Run zonal stats on a continuous raster file using a matching categorical raster 
        file and a list of h3 cells. For each defined category in the categorical 
        raster file, calculate the sum, min, max, mean for that category.

        Parameters
        ----------
        gdf : geopandas.GeoDataFrame
            data frame of polygons to run zonal stats with
        gdf_id : str
            column in gdf with unique id
        raster_file : str
            path to raster file of continuous values to summarize with gdf
        category_raster_file : str
            path to raster file of categorical data to categorize the raster_file
        out_file : str
            path to write results
        categories : list of numbers, optional
            List of unique categories in category_raster_file to summarize, defaults to None.
            One of categories and reclass_dict must be defined
        reclass_dict : dictionary
            describes how to reclass category_raster_file if it is a continuous dataset, defaults to None.
            One of categories and reclass_dict must be defined
        buffer0 : boolean
            Should gdf be buffered by 0 (fixes shapely shapes), defaults to False.
        minVal : int
            minimum value to summarize in raster_file, anything less than minVal is set to 0, defaults to None.
        maxVal : int
            maximum value to summarize in raster_file, anything more than maxVal is set to 0, defaults to None.
        verbose : bool
            print extraneous updates using print statements
    '''
    if verbose:
        tPrint(f'Starting zonal stats on {out_file}')
    if buffer0:
        gdf['geometry'] = gdf['geometry'].buffer(0)        
    
    #extract category raster to gdf extent
    cat_d, cat_profile = rMisc.clipRaster(rasterio.open(category_raster_file), gdf)
=======
        tPrint(f"**** finished {cName}")
    return {out_file: res}


def zonal_stats_categorical(
    gdf,
    gdf_id,
    raster_file,
    category_raster_file,
    out_file,
    categories=None,
    reclass_dict=None,
    buffer0=False,
    minVal=None,
    maxVal=None,
    verbose=False,
):
    """Run zonal stats on a continuous raster file using a matching categorical raster
    file and a list of h3 cells. For each defined category in the categorical
    raster file, calculate the sum, min, max, mean for that category.
    """

    tPrint(f"Starting zonal stats on {out_file}")
    if buffer0:
        gdf["geometry"] = gdf["geometry"].buffer(0)

    # extract category raster to gdf extent
    cat_d, cat_profile = rMisc.clipRaster(category_raster_file, gdf)
>>>>>>> 234aa3f0
    # reclasify if necessary
    if not reclass_dict is None:
        categories = []
        for key, range in reclass_dict.items():
            cat_d[(cat_d >= range[0]) & (cat_d <= range[1])] = key
            categories.append(key)
    # extract raster to gdf extent
<<<<<<< HEAD
    rast_d, rast_profile = rMisc.clipRaster(rasterio.open(raster_file), gdf)
        
=======
    rast_d, rast_profile = rMisc.clipRaster(raster_file, gdf)

>>>>>>> 234aa3f0
    # standardize categorical raster to zonal raster
    final_zonal_res = []
    with rMisc.create_rasterio_inmemory(rast_profile, rast_d) as rast_src:
        with rMisc.create_rasterio_inmemory(cat_profile, cat_d) as cat_src:
            cat_d, cat_profile = rMisc.standardizeInputRasters(
                cat_src, rast_src, resampling_type="nearest"
            )
            # Loop through each category
            for cur_cat in categories:
                cur_cat_d = (cat_d == cur_cat) * 1
                cur_rast_d = rast_d * cur_cat_d
                with rMisc.create_rasterio_inmemory(
                    rast_profile, cur_rast_d
                ) as cur_rast_src:
                    res = rMisc.zonalStats(
                        gdf,
                        cur_rast_src,
                        minVal=minVal,
                        maxVal=maxVal,
                        verbose=verbose,
                        reProj=True,
                    )
                    res = pd.DataFrame(
                        res,
                        columns=[
                            f"{cur_cat}_SUM",
                            f"{cur_cat}_MIN",
                            f"{cur_cat}_MAX",
                            f"{cur_cat}_MEAN",
                        ],
                    )
                    res["id"] = gdf[gdf_id].values
                    res.set_index("id", inplace=True)
                    final_zonal_res.append(res)
    ret = pd.concat(final_zonal_res, axis=1)
    if verbose:
        tPrint(f"**** finished")
    return {out_file: ret}<|MERGE_RESOLUTION|>--- conflicted
+++ resolved
@@ -1,10 +1,8 @@
-<<<<<<< HEAD
 import boto3, os
 import rasterio
-=======
+
 import os
 from urllib.request import urlopen
->>>>>>> 234aa3f0
 
 import boto3
 import geopandas as gpd
@@ -337,7 +335,6 @@
     res = pd.DataFrame(res, columns=[f"c_{x}" for x in categories])
     res["id"] = gdf[gdf_id].values
     if verbose:
-<<<<<<< HEAD
         tPrint(f'**** finished {cName}')
     return({out_file:res})
 
@@ -382,7 +379,6 @@
     
     #extract category raster to gdf extent
     cat_d, cat_profile = rMisc.clipRaster(rasterio.open(category_raster_file), gdf)
-=======
         tPrint(f"**** finished {cName}")
     return {out_file: res}
 
@@ -411,7 +407,6 @@
 
     # extract category raster to gdf extent
     cat_d, cat_profile = rMisc.clipRaster(category_raster_file, gdf)
->>>>>>> 234aa3f0
     # reclasify if necessary
     if not reclass_dict is None:
         categories = []
@@ -419,13 +414,7 @@
             cat_d[(cat_d >= range[0]) & (cat_d <= range[1])] = key
             categories.append(key)
     # extract raster to gdf extent
-<<<<<<< HEAD
     rast_d, rast_profile = rMisc.clipRaster(rasterio.open(raster_file), gdf)
-        
-=======
-    rast_d, rast_profile = rMisc.clipRaster(raster_file, gdf)
-
->>>>>>> 234aa3f0
     # standardize categorical raster to zonal raster
     final_zonal_res = []
     with rMisc.create_rasterio_inmemory(rast_profile, rast_d) as rast_src:
