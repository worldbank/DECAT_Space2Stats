--- conflicted
+++ resolved
@@ -1,534 +1,529 @@
-import importlib
-import json
-import os
-import sys
-from urllib.request import urlopen
-
-import contextily as ctx
-import folium
-import geopandas as gpd
-import GOSTRocks.ntlMisc as ntl
-import GOSTRocks.rasterMisc as rMisc
-import matplotlib
-import matplotlib.patches as mpatches
-import matplotlib.pyplot as plt
-import numpy as np
-import pandas as pd
-import rasterio
-import shapely
-from GOSTRocks.misc import tPrint
-from h3 import h3
-from mpl_toolkits.axes_grid1 import make_axes_locatable
-from rasterio.crs import CRS
-from shapely.geometry import Point, Polygon, mapping
-from shapely.ops import unary_union
-from tqdm import tqdm
-
-import h3_helper
-<<<<<<< HEAD
-import GOSTrocks.rasterMisc as rMisc
-import GOSTrocks.ntlMisc as ntl
-from GOSTrocks.misc import tPrint
-=======
->>>>>>> 234aa3f0
-
-
-def calculate_value(
-    in_shp,
-    zonal_res,
-    h3_level,
-    feat_id,
-    fractional_res=True,
-    zonal_res_id="shape_id",
-    default_sum="SUM",
-):
-    """tabulate hexabin stats for all bins that intersect shape in_shp
-
-    :param in_shp: shape of boundary to intersect with hexabins
-    :type in_shp: shapely polygon
-    :param zonal_res: DataFrame of h3 results to search through
-    :type zonal_res: pandas.DataFrame
-    :param h3_level: level of h3 grid to search for
-    :type h3_level: int
-    :param fractional_res: should admin intersection with h3 account for fractional overlaps, default is True
-    :type fractional_res: Boolean, optional
-    :param zonal_res_id: id column in zonal_res thta contains hex ids, defaults to "shape_id"
-    :type zonal_res_id: string, optional
-    :param default_sum: default function for aggregating intersecting hexs if arg is not in coulmn name;
-                        function sill pick up [SUM,MIN,MAX,MEAN], defaults to sum
-    :type default_sum: string, optional
-
-
-    :return: dictionary of results summarized based on type (SUM, MIN, MEAN, MAX)
-    :rtype: Dictionary
-    """
-
-    def get_intersection(admin_shp, hex_shp):
-        """get fraction of hex_shp that is inside admin_shp"""
-        if admin_shp.contains(hex_shp):
-            return 1
-        else:
-            return admin_shp.intersection(hex_shp).area / hex_shp.area
-
-    res = {"id": feat_id}
-    process_h3 = True
-    # Generate h3 cells that intersect current shape; if none are generated first time through, buffer
-    #  the geometry by a little bit, and then search again
-    while process_h3:
-        if in_shp.geom_type == "Polygon":
-            sel_h3 = h3.polyfill(
-                in_shp.__geo_interface__, h3_level, geo_json_conformant=True
-            )
-        elif in_shp.geom_type == "MultiPolygon":
-            for cPoly in in_shp:
-                temp_h3 = h3.polyfill(
-                    cPoly.__geo_interface__, h3_level, geo_json_conformant=True
-                )
-                try:
-                    sel_h3 = sel_h3.union(temp_h3)
-                except:
-                    sel_h3 = temp_h3
-        process_h3 = len(sel_h3) == 0
-        in_shp = in_shp.buffer(0.1)
-
-    if len(sel_h3) > 0:
-        hex_poly = lambda hex_id: Polygon(h3.h3_to_geo_boundary(hex_id, geo_json=True))
-        all_polys = gpd.GeoSeries(
-            list(map(hex_poly, sel_h3)), index=sel_h3, crs="EPSG:4326"
-        )
-        all_polys = gpd.GeoDataFrame(all_polys, crs=4326, columns=["geometry"])
-        all_polys["shape_id"] = list(all_polys.index)
-        if fractional_res:
-            all_polys["inter_area"] = all_polys["geometry"].apply(
-                lambda x: get_intersection(in_shp, x)
-            )
-        else:
-            all_polys["inter_area"] = 1
-        all_polys = pd.merge(
-            all_polys, zonal_res, left_on="shape_id", right_on=zonal_res_id
-        )
-        for col in all_polys.columns:
-            if not col in ["inter_area", "geometry", "shape_id"]:
-                calc_type = default_sum
-                if "SUM" in col:
-                    calc_type = "SUM"
-                if "MIN" in col:
-                    calc_type = "MIN"
-                if "MAX" in col:
-                    calc_type = "MAX"
-                if "MEAN" in col:
-                    calc_type = "MEAN"
-                try:
-                    if (
-                        calc_type == "SUM"
-                    ):  # For sum columns, multiply column by inter_area and sum results
-                        cur_val = sum(all_polys[col] * all_polys["inter_area"])
-                    elif calc_type == "MIN":
-                        cur_val = all_polys[col].min()
-                    elif calc_type == "MAX":
-                        cur_val = all_polys[col].max()
-                    elif calc_type == "MEAN":
-                        cur_val = sum(all_polys[col] * all_polys["inter_area"]) / sum(
-                            all_polys["inter_area"]
-                        )
-                    res[col] = cur_val
-                except:
-                    pass
-                try:
-                    del cur_val
-                except:
-                    pass
-    else:
-        pass
-    return res
-
-
-def connect_polygons_h3_stats(
-    inA,
-    stats_df,
-    h3_level,
-    id_col,
-    fractional_res=True,
-    zonal_res_id="shape_id",
-    default_sum="SUM",
-):
-    """merge stats from hexabin stats dataframe (stats_df) with the inA geodataframe
-
-    :param inA: input boundary dataset
-    :type inA: geopandas.GeoDataFrame
-    :param stats_df: input hexabin stats dataset
-    :type stats_df: pandas.DataFrame
-    :param h3_level: h3 hex level
-    :type h3_level: int
-    :param id_col: column in inA that uniquely identifies rows
-    :type id_col: string
-    :param zonal_res_id: id column in zonal_res thta contains hex ids, defaults to "shape_id"
-    :type zonal_res_id: string, optional
-    :param default_sum: default function for aggregating intersecting hexs if arg is not in coulmn name;
-                        function sill pick up [SUM,MIN,MAX,MEAN], defaults to sum
-    :type default_sum: string, optional
-
-
-    :return: pandas dataframe with attached statistics and matching id from id_col
-    :rtype: geopandas.GeoDataFrame
-    """
-    all_res = []
-    for idx, row in inA.iterrows():
-        try:
-            all_res.append(
-                calculate_value(
-                    row["geometry"],
-                    stats_df,
-                    h3_level,
-                    row[id_col],
-                    fractional_res,
-                    zonal_res_id,
-                    default_sum,
-                )
-            )
-        except:
-            print(f"Error processing {idx}")
-
-    return pd.DataFrame(all_res)
-
-
-class country_h3_zonal:
-    """Generate h3 grid at prescribed level; intersect with admin boundary; run zonal stats
-
-    :param iso3: Country ISO3 code
-    :type iso3: string
-    :param adm_bounds: admin boundaries for joining with h3 grid
-    :type adm_bounds: geopandas.GeoDataFrame
-    :param adm_bounds_id: column in adm_bounds used as unique ID
-    :type adm_bounds_id: string
-    :param h3_level: size of h3 grid to create; we suggest starting with 6 or 5 (5 is larger)
-    :type h3_level: int
-    """
-
-    def __init__(
-        self, iso3, adm_bounds, adm_bounds_id, h3_level, out_folder, h3_grid=""
-    ):
-        self.iso3 = iso3
-        self.adm_bounds = adm_bounds
-        self.adm_bounds_id = adm_bounds_id
-        self.h3_level = h3_level
-        self.out_folder = out_folder
-
-        # define output variables
-        if h3_grid != "":
-            self.out_h3_grid = os.path.join(out_folder, f"h3_level_{h3_level}.geojson")
-        else:
-            self.out_h3_grid = h3_grid
-        try:
-            self.h3_cells = gpd.read_file(self.out_h3_grid)
-        except:
-            pass
-        self.out_admin = os.path.join(out_folder, "admin_bounds.geojson")
-        try:
-            self.adm_bounds_h3 = gpd.read_file(self.out_admin)
-        except:
-            pass
-
-    def generate_h3_grid(self, cols_to_include=[], attach_admin=False):
-        """Generate the h3 grid and join to the admin boundaries
-
-        :param cols_to_include: list of columns to include from adm_bounds in joined output
-        :type cols_to_include: list of strings
-        """
-        selA = self.adm_bounds
-        try:
-            return self.h3_cells
-        except:
-            pass
-
-        try:
-            h3_cells = self.h3_cells.copy()
-            h3_cells = h3_cells.loc[:, ["shape_id", "geometry"]]
-        except:
-            h3_cells = h3_helper.generate_h3_gdf(self.adm_bounds, self.h3_level)
-
-        h3_cells["centroid"] = h3_cells["geometry"].apply(lambda x: x.centroid)
-        h3_centroids = h3_cells.set_geometry("centroid")
-        cols_to_include.append("geometry")
-        cols_to_include.append(self.adm_bounds_id)
-        cols_to_include = list(set(cols_to_include))
-        h3_joined = gpd.sjoin(h3_centroids, selA.loc[:, cols_to_include], how="left")
-        if attach_admin:
-            h3_pivot = pd.pivot_table(
-                h3_joined, index=self.adm_bounds_id, aggfunc={cols_to_include[0]: len}
-            )
-            h3_pivot.columns = [*h3_pivot.columns[:-1], "h3_count"]
-            h3_pivot = h3_pivot.reset_index()
-            h3_pivot = selA.loc[:, cols_to_include].merge(
-                h3_pivot, how="left", on=self.adm_bounds_id
-            )
-            self.adm_bounds_h3 = h3_pivot
-
-        h3_joined = h3_joined.set_geometry("geometry").drop(["centroid"], axis=1)
-        h3_joined = h3_joined.reset_index()
-        self.h3_cells = h3_joined
-
-        return h3_joined
-
-    def summarize_adm_h3_join(self, verbose=False):
-        """Summarize the join between the adm bounds and the h3 grid:
-        1. Number of h3 cells
-        2. Number of adm bounds
-        3. Number of adm bounds with 0 h3 centroids
-        4. Number of adm bounds with 0 - 1 h3 centroids
-        5. Number of adm bounds with 2 - 5 h3 centroids
-        """
-        try:
-            inD = self.adm_bounds_h3.copy()
-        except:
-            self.generate_h3_grid()
-            inD = self.adm_bounds_h3.copy()
-
-        n_h3 = self.h3_cells.shape[0]
-        n_adm = inD.shape[0]
-        n_adm_0 = inD.loc[inD["h3_count"].isna()].shape[0]
-        n_adm_1 = inD.loc[inD["h3_count"] == 1].shape[0]
-        n_adm_2 = inD.loc[(inD["h3_count"] < 6) & (inD["h3_count"] > 1)].shape[0]
-
-        if verbose:
-            tPrint(
-                f"{self.iso3}: H3 [{n_h3}], ADM [{n_adm}], ADM0 [{n_adm_0}], ADM1 [{n_adm_1}], ADM2 [{n_adm_2}]"
-            )
-        return [n_h3, n_adm, n_adm_0, n_adm_1, n_adm_2]
-
-    def write_output(self, write_h3=True, write_admin=False):
-        """write geospatial data to disk"""
-        if write_h3:
-            self.h3_cells.to_file(self.out_h3_grid, driver="GeoJSON")
-        if write_admin:
-            self.adm_bounds_h3.to_file(self.out_admin, driver="GeoJSON")
-
-    def zonal_raster(
-        self, in_raster, minVal="", maxVal="", all_touched=False, weighted=False
-    ):
-        """
-
-        :param in_raster: string path to raster file for calculations
-        :type in_raster: string
-        :param minVal: minimum value in in_raster to pass to zonal function; everything below is considered 0. Default is no threshold
-        :type minVal: numeric
-        """
-        h3_grid = self.generate_h3_grid()
-
-        if isinstance(in_raster, str):
-            inR = rasterio.open(in_raster, "r")
-        else:
-            inR = in_raster
-
-        # Run zonal statistics on pop_raster
-        res = rMisc.zonalStats(
-            h3_grid,
-            inR,
-            reProj=True,
-            minVal=minVal,
-            maxVal=maxVal,
-            allTouched=all_touched,
-            weighted=weighted,
-        )
-        res = pd.DataFrame(res, columns=["SUM", "MIN", "MAX", "MEAN"])
-        res["shape_id"] = h3_grid["shape_id"].astype(object)
-        return res
-
-    def zonal_raster_population(
-        self,
-        in_raster,
-        pop_raster,
-        raster_thresh,
-        thresh_label="thresh",
-        resampling_type="sum",
-        minVal="",
-        maxVal="",
-        all_touched=False,
-        weighted=False,
-    ):
-        """extract raster data from in_raster, urban_raster for selected country, standardize urban_raster to in_raster
-
-        :param in_raster: string path to raster file for calculations
-        :type in_raster: string
-        :param pop_raster: string path to population file for summarizing calculations
-        :type pop_raster: string
-        :param raster_thresh: value to threshold in_raster in order to summarize population
-        :type raster_thresh: number
-
-        :param thresh_label: label to append to thresholded summaries in output table, default is to 'thresh'
-        :type thresh_label: string
-        :param resampling_type: how to re-sample in_raster to pop_raster, using rasterio resampling options, default is to 'SUM'
-        :type resampling_type: string
-        :param minVal: minimum value in in_raster to pass to zonal function; everything below is considered 0. Default is no threshold
-        :type minVal: numeric
-        :param urban_mask_val: list of values in urban_raster to be used for mask
-        :type urban_mask_val: list of int
-        :param unqVals:
-        :type unqVals:
-
-
-        """
-        h3_grid = self.generate_h3_grid()
-
-        if isinstance(in_raster, str):
-            inR = rasterio.open(in_raster, "r")
-        else:
-            inR = in_raster
-        if isinstance(pop_raster, str):
-            popR = rasterio.open(pop_raster, "r")
-        else:
-            popR = pop_raster
-
-        # Clip pop_r to extent of country
-        inN, profile1 = rMisc.clipRaster(popR, self.adm_bounds, crop=False)
-
-        # Clip inR to extent of country
-        inD, profile2 = rMisc.clipRaster(inR, self.adm_bounds, crop=False)
-
-        with rMisc.create_rasterio_inmemory(profile1, inN) as tempR:
-            # Run zonal statistics on pop_raster
-            res = rMisc.zonalStats(
-                h3_grid,
-                tempR,
-                reProj=True,
-                minVal=minVal,
-                maxVal=maxVal,
-                allTouched=all_touched,
-                weighted=weighted,
-            )
-            res = pd.DataFrame(res, columns=["SUM", "MIN", "MAX", "MEAN"])
-            res["shape_id"] = h3_grid["shape_id"].astype(object)
-            # Standardize in_raster to pop_raster
-            with rMisc.create_rasterio_inmemory(profile2, inD) as tempD:
-                inD, profile2 = rMisc.standardizeInputRasters(
-                    tempD, tempR, resampling_type=resampling_type
-                )
-
-                # threhsold in raster to create binary
-                inR_thresh = inD >= raster_thresh
-                pop_thresh = inN * inR_thresh
-
-                # Summarize thresholded populatino
-                with rMisc.create_rasterio_inmemory(profile1, pop_thresh) as urbanR:
-                    resU = rMisc.zonalStats(
-                        h3_grid,
-                        urbanR,
-                        reProj=True,
-                        minVal=minVal,
-                        maxVal=maxVal,
-                        allTouched=all_touched,
-                        weighted=weighted,
-                    )
-                    resU = pd.DataFrame(
-                        resU,
-                        columns=[
-                            f"SUM_{thresh_label}",
-                            f"MIN_{thresh_label}",
-                            f"MAX_{thresh_label}",
-                            f"MEAN_{thresh_label}",
-                        ],
-                    )
-                    resU = resU.astype(float)
-                    resU["shape_id"] = h3_grid["shape_id"]
-                res_final = res.merge(resU, on="shape_id")
-        return res_final
-
-    def zonal_raster_urban(
-        self,
-        in_raster,
-        urban_raster,
-        resampling_type="nearest",
-        minVal="",
-        maxVal="",
-        rastType="N",
-        urban_mask_val=[21, 22, 23, 30],
-        unqVals=[],
-        all_touched=False,
-        weighted=False,
-    ):
-        """extract raster data from in_raster, urban_raster for selected country, standardize urban_raster to in_raster
-
-        :param in_raster: string path to raster file for calculations
-        :type in_raster: string
-        :param in_raster: string path to urban file tiering calculations
-        :type in_raster: string
-        :param minVal: minimum value in in_raster to pass to zonal function; everything below is considered 0. Default is no threshold
-        :type minVal: numeric
-        :param rastType: define the input data in the in_raster. Options are N (for numeric, default) or C (categorical)
-        :type rastType: string
-        :param urban_mask_val: list of values in urban_raster to be used for mask
-        :type urban_mask_val: list of int
-        :param unqVals:
-        :type unqVals:
-
-        :return: dictionary of rasterio objects for in_raster and urban_raster
-        :rtype: dictionary of 'in_raster': rasterio.DatasetReader, 'urban_raster': rasterio.DatasetReader
-        """
-        h3_grid = self.generate_h3_grid()
-
-        if isinstance(in_raster, str):
-            inR = rasterio.open(in_raster, "r")
-        else:
-            inR = in_raster
-
-        if isinstance(urban_raster, str):
-            inU = rasterio.open(urban_raster, "r")
-        else:
-            inU = urban_raster
-
-        # Clip inR to extent of country
-        inN, profile1 = rMisc.clipRaster(inR, self.adm_bounds, crop=False)
-        with rMisc.create_rasterio_inmemory(profile1, inN) as tempR:
-            if rastType == "N":
-                # Run zonal statistics on in_raster
-                res = rMisc.zonalStats(
-                    h3_grid,
-                    tempR,
-                    rastType=rastType,
-                    reProj=True,
-                    minVal=minVal,
-                    maxVal=maxVal,
-                    allTouched=all_touched,
-                    weighted=weighted,
-                )
-                res = pd.DataFrame(res, columns=["SUM", "MIN", "MAX", "MEAN"])
-                res["shape_id"] = h3_grid["shape_id"].astype(object)
-                # Standardize in_urban raster to clippedR
-                outU, profile2 = rMisc.standardizeInputRasters(
-                    inU, tempR, resampling_type=resampling_type
-                )
-                # Isolate values in in_raster that are urban
-                inN_urban = np.isin(outU, urban_mask_val)
-                with rMisc.create_rasterio_inmemory(profile2, inN_urban) as urbanR:
-                    resU = rMisc.zonalStats(
-                        h3_grid,
-                        urbanR,
-                        rastType=rastType,
-                        reProj=True,
-                        minVal=minVal,
-                        maxVal=maxVal,
-                        allTouched=all_touched,
-                        weighted=weighted,
-                    )
-                    resU = pd.DataFrame(
-                        resU,
-                        columns=["SUM_urban", "MIN_urban", "MAX_urban", "MEAN_urban"],
-                    )
-                    resU = resU.astype(float)
-                    resU["shape_id"] = h3_grid["shape_id"]
-                res_final = res.merge(resU, on="shape_id")
-            elif rastType == "C":
-                # Run zonal statistics on in_raster
-                res_final = rMisc.zonalStats(
-                    h3_grid,
-                    tempR,
-                    rastType=rastType,
-                    reProj=True,
-                    unqVals=unqVals,
-                    allTouched=all_touched,
-                    weighted=weighted,
-                )
-                res_final = pd.DataFrame(res_final, columns=[f"c_x" for x in unqVals])
-                res_final["shape_id"] = h3_grid["shape_id"].astype(object)
-
-        return res_final
+import importlib
+import json
+import os
+import sys
+from urllib.request import urlopen
+
+import contextily as ctx
+import folium
+import geopandas as gpd
+import matplotlib
+import matplotlib.patches as mpatches
+import matplotlib.pyplot as plt
+import numpy as np
+import pandas as pd
+import rasterio
+import shapely
+
+from h3 import h3
+from mpl_toolkits.axes_grid1 import make_axes_locatable
+from rasterio.crs import CRS
+from shapely.geometry import Point, Polygon, mapping
+from shapely.ops import unary_union
+from tqdm import tqdm
+
+import h3_helper
+import GOSTrocks.rasterMisc as rMisc
+import GOSTrocks.ntlMisc as ntl
+from GOSTrocks.misc import tPrint
+
+
+def calculate_value(
+    in_shp,
+    zonal_res,
+    h3_level,
+    feat_id,
+    fractional_res=True,
+    zonal_res_id="shape_id",
+    default_sum="SUM",
+):
+    """tabulate hexabin stats for all bins that intersect shape in_shp
+
+    :param in_shp: shape of boundary to intersect with hexabins
+    :type in_shp: shapely polygon
+    :param zonal_res: DataFrame of h3 results to search through
+    :type zonal_res: pandas.DataFrame
+    :param h3_level: level of h3 grid to search for
+    :type h3_level: int
+    :param fractional_res: should admin intersection with h3 account for fractional overlaps, default is True
+    :type fractional_res: Boolean, optional
+    :param zonal_res_id: id column in zonal_res thta contains hex ids, defaults to "shape_id"
+    :type zonal_res_id: string, optional
+    :param default_sum: default function for aggregating intersecting hexs if arg is not in coulmn name;
+                        function sill pick up [SUM,MIN,MAX,MEAN], defaults to sum
+    :type default_sum: string, optional
+
+
+    :return: dictionary of results summarized based on type (SUM, MIN, MEAN, MAX)
+    :rtype: Dictionary
+    """
+
+    def get_intersection(admin_shp, hex_shp):
+        """get fraction of hex_shp that is inside admin_shp"""
+        if admin_shp.contains(hex_shp):
+            return 1
+        else:
+            return admin_shp.intersection(hex_shp).area / hex_shp.area
+
+    res = {"id": feat_id}
+    process_h3 = True
+    # Generate h3 cells that intersect current shape; if none are generated first time through, buffer
+    #  the geometry by a little bit, and then search again
+    while process_h3:
+        if in_shp.geom_type == "Polygon":
+            sel_h3 = h3.polyfill(
+                in_shp.__geo_interface__, h3_level, geo_json_conformant=True
+            )
+        elif in_shp.geom_type == "MultiPolygon":
+            for cPoly in in_shp:
+                temp_h3 = h3.polyfill(
+                    cPoly.__geo_interface__, h3_level, geo_json_conformant=True
+                )
+                try:
+                    sel_h3 = sel_h3.union(temp_h3)
+                except:
+                    sel_h3 = temp_h3
+        process_h3 = len(sel_h3) == 0
+        in_shp = in_shp.buffer(0.1)
+
+    if len(sel_h3) > 0:
+        hex_poly = lambda hex_id: Polygon(h3.h3_to_geo_boundary(hex_id, geo_json=True))
+        all_polys = gpd.GeoSeries(
+            list(map(hex_poly, sel_h3)), index=sel_h3, crs="EPSG:4326"
+        )
+        all_polys = gpd.GeoDataFrame(all_polys, crs=4326, columns=["geometry"])
+        all_polys["shape_id"] = list(all_polys.index)
+        if fractional_res:
+            all_polys["inter_area"] = all_polys["geometry"].apply(
+                lambda x: get_intersection(in_shp, x)
+            )
+        else:
+            all_polys["inter_area"] = 1
+        all_polys = pd.merge(
+            all_polys, zonal_res, left_on="shape_id", right_on=zonal_res_id
+        )
+        for col in all_polys.columns:
+            if not col in ["inter_area", "geometry", "shape_id"]:
+                calc_type = default_sum
+                if "SUM" in col:
+                    calc_type = "SUM"
+                if "MIN" in col:
+                    calc_type = "MIN"
+                if "MAX" in col:
+                    calc_type = "MAX"
+                if "MEAN" in col:
+                    calc_type = "MEAN"
+                try:
+                    if (
+                        calc_type == "SUM"
+                    ):  # For sum columns, multiply column by inter_area and sum results
+                        cur_val = sum(all_polys[col] * all_polys["inter_area"])
+                    elif calc_type == "MIN":
+                        cur_val = all_polys[col].min()
+                    elif calc_type == "MAX":
+                        cur_val = all_polys[col].max()
+                    elif calc_type == "MEAN":
+                        cur_val = sum(all_polys[col] * all_polys["inter_area"]) / sum(
+                            all_polys["inter_area"]
+                        )
+                    res[col] = cur_val
+                except:
+                    pass
+                try:
+                    del cur_val
+                except:
+                    pass
+    else:
+        pass
+    return res
+
+
+def connect_polygons_h3_stats(
+    inA,
+    stats_df,
+    h3_level,
+    id_col,
+    fractional_res=True,
+    zonal_res_id="shape_id",
+    default_sum="SUM",
+):
+    """merge stats from hexabin stats dataframe (stats_df) with the inA geodataframe
+
+    :param inA: input boundary dataset
+    :type inA: geopandas.GeoDataFrame
+    :param stats_df: input hexabin stats dataset
+    :type stats_df: pandas.DataFrame
+    :param h3_level: h3 hex level
+    :type h3_level: int
+    :param id_col: column in inA that uniquely identifies rows
+    :type id_col: string
+    :param zonal_res_id: id column in zonal_res thta contains hex ids, defaults to "shape_id"
+    :type zonal_res_id: string, optional
+    :param default_sum: default function for aggregating intersecting hexs if arg is not in coulmn name;
+                        function sill pick up [SUM,MIN,MAX,MEAN], defaults to sum
+    :type default_sum: string, optional
+
+
+    :return: pandas dataframe with attached statistics and matching id from id_col
+    :rtype: geopandas.GeoDataFrame
+    """
+    all_res = []
+    for idx, row in inA.iterrows():
+        try:
+            all_res.append(
+                calculate_value(
+                    row["geometry"],
+                    stats_df,
+                    h3_level,
+                    row[id_col],
+                    fractional_res,
+                    zonal_res_id,
+                    default_sum,
+                )
+            )
+        except:
+            print(f"Error processing {idx}")
+
+    return pd.DataFrame(all_res)
+
+
+class country_h3_zonal:
+    """Generate h3 grid at prescribed level; intersect with admin boundary; run zonal stats
+
+    :param iso3: Country ISO3 code
+    :type iso3: string
+    :param adm_bounds: admin boundaries for joining with h3 grid
+    :type adm_bounds: geopandas.GeoDataFrame
+    :param adm_bounds_id: column in adm_bounds used as unique ID
+    :type adm_bounds_id: string
+    :param h3_level: size of h3 grid to create; we suggest starting with 6 or 5 (5 is larger)
+    :type h3_level: int
+    """
+
+    def __init__(
+        self, iso3, adm_bounds, adm_bounds_id, h3_level, out_folder, h3_grid=""
+    ):
+        self.iso3 = iso3
+        self.adm_bounds = adm_bounds
+        self.adm_bounds_id = adm_bounds_id
+        self.h3_level = h3_level
+        self.out_folder = out_folder
+
+        # define output variables
+        if h3_grid != "":
+            self.out_h3_grid = os.path.join(out_folder, f"h3_level_{h3_level}.geojson")
+        else:
+            self.out_h3_grid = h3_grid
+        try:
+            self.h3_cells = gpd.read_file(self.out_h3_grid)
+        except:
+            pass
+        self.out_admin = os.path.join(out_folder, "admin_bounds.geojson")
+        try:
+            self.adm_bounds_h3 = gpd.read_file(self.out_admin)
+        except:
+            pass
+
+    def generate_h3_grid(self, cols_to_include=[], attach_admin=False):
+        """Generate the h3 grid and join to the admin boundaries
+
+        :param cols_to_include: list of columns to include from adm_bounds in joined output
+        :type cols_to_include: list of strings
+        """
+        selA = self.adm_bounds
+        try:
+            return self.h3_cells
+        except:
+            pass
+
+        try:
+            h3_cells = self.h3_cells.copy()
+            h3_cells = h3_cells.loc[:, ["shape_id", "geometry"]]
+        except:
+            h3_cells = h3_helper.generate_h3_gdf(self.adm_bounds, self.h3_level)
+
+        h3_cells["centroid"] = h3_cells["geometry"].apply(lambda x: x.centroid)
+        h3_centroids = h3_cells.set_geometry("centroid")
+        cols_to_include.append("geometry")
+        cols_to_include.append(self.adm_bounds_id)
+        cols_to_include = list(set(cols_to_include))
+        h3_joined = gpd.sjoin(h3_centroids, selA.loc[:, cols_to_include], how="left")
+        if attach_admin:
+            h3_pivot = pd.pivot_table(
+                h3_joined, index=self.adm_bounds_id, aggfunc={cols_to_include[0]: len}
+            )
+            h3_pivot.columns = [*h3_pivot.columns[:-1], "h3_count"]
+            h3_pivot = h3_pivot.reset_index()
+            h3_pivot = selA.loc[:, cols_to_include].merge(
+                h3_pivot, how="left", on=self.adm_bounds_id
+            )
+            self.adm_bounds_h3 = h3_pivot
+
+        h3_joined = h3_joined.set_geometry("geometry").drop(["centroid"], axis=1)
+        h3_joined = h3_joined.reset_index()
+        self.h3_cells = h3_joined
+
+        return h3_joined
+
+    def summarize_adm_h3_join(self, verbose=False):
+        """Summarize the join between the adm bounds and the h3 grid:
+        1. Number of h3 cells
+        2. Number of adm bounds
+        3. Number of adm bounds with 0 h3 centroids
+        4. Number of adm bounds with 0 - 1 h3 centroids
+        5. Number of adm bounds with 2 - 5 h3 centroids
+        """
+        try:
+            inD = self.adm_bounds_h3.copy()
+        except:
+            self.generate_h3_grid()
+            inD = self.adm_bounds_h3.copy()
+
+        n_h3 = self.h3_cells.shape[0]
+        n_adm = inD.shape[0]
+        n_adm_0 = inD.loc[inD["h3_count"].isna()].shape[0]
+        n_adm_1 = inD.loc[inD["h3_count"] == 1].shape[0]
+        n_adm_2 = inD.loc[(inD["h3_count"] < 6) & (inD["h3_count"] > 1)].shape[0]
+
+        if verbose:
+            tPrint(
+                f"{self.iso3}: H3 [{n_h3}], ADM [{n_adm}], ADM0 [{n_adm_0}], ADM1 [{n_adm_1}], ADM2 [{n_adm_2}]"
+            )
+        return [n_h3, n_adm, n_adm_0, n_adm_1, n_adm_2]
+
+    def write_output(self, write_h3=True, write_admin=False):
+        """write geospatial data to disk"""
+        if write_h3:
+            self.h3_cells.to_file(self.out_h3_grid, driver="GeoJSON")
+        if write_admin:
+            self.adm_bounds_h3.to_file(self.out_admin, driver="GeoJSON")
+
+    def zonal_raster(
+        self, in_raster, minVal="", maxVal="", all_touched=False, weighted=False
+    ):
+        """
+
+        :param in_raster: string path to raster file for calculations
+        :type in_raster: string
+        :param minVal: minimum value in in_raster to pass to zonal function; everything below is considered 0. Default is no threshold
+        :type minVal: numeric
+        """
+        h3_grid = self.generate_h3_grid()
+
+        if isinstance(in_raster, str):
+            inR = rasterio.open(in_raster, "r")
+        else:
+            inR = in_raster
+
+        # Run zonal statistics on pop_raster
+        res = rMisc.zonalStats(
+            h3_grid,
+            inR,
+            reProj=True,
+            minVal=minVal,
+            maxVal=maxVal,
+            allTouched=all_touched,
+            weighted=weighted,
+        )
+        res = pd.DataFrame(res, columns=["SUM", "MIN", "MAX", "MEAN"])
+        res["shape_id"] = h3_grid["shape_id"].astype(object)
+        return res
+
+    def zonal_raster_population(
+        self,
+        in_raster,
+        pop_raster,
+        raster_thresh,
+        thresh_label="thresh",
+        resampling_type="sum",
+        minVal="",
+        maxVal="",
+        all_touched=False,
+        weighted=False,
+    ):
+        """extract raster data from in_raster, urban_raster for selected country, standardize urban_raster to in_raster
+
+        :param in_raster: string path to raster file for calculations
+        :type in_raster: string
+        :param pop_raster: string path to population file for summarizing calculations
+        :type pop_raster: string
+        :param raster_thresh: value to threshold in_raster in order to summarize population
+        :type raster_thresh: number
+
+        :param thresh_label: label to append to thresholded summaries in output table, default is to 'thresh'
+        :type thresh_label: string
+        :param resampling_type: how to re-sample in_raster to pop_raster, using rasterio resampling options, default is to 'SUM'
+        :type resampling_type: string
+        :param minVal: minimum value in in_raster to pass to zonal function; everything below is considered 0. Default is no threshold
+        :type minVal: numeric
+        :param urban_mask_val: list of values in urban_raster to be used for mask
+        :type urban_mask_val: list of int
+        :param unqVals:
+        :type unqVals:
+
+
+        """
+        h3_grid = self.generate_h3_grid()
+
+        if isinstance(in_raster, str):
+            inR = rasterio.open(in_raster, "r")
+        else:
+            inR = in_raster
+        if isinstance(pop_raster, str):
+            popR = rasterio.open(pop_raster, "r")
+        else:
+            popR = pop_raster
+
+        # Clip pop_r to extent of country
+        inN, profile1 = rMisc.clipRaster(popR, self.adm_bounds, crop=False)
+
+        # Clip inR to extent of country
+        inD, profile2 = rMisc.clipRaster(inR, self.adm_bounds, crop=False)
+
+        with rMisc.create_rasterio_inmemory(profile1, inN) as tempR:
+            # Run zonal statistics on pop_raster
+            res = rMisc.zonalStats(
+                h3_grid,
+                tempR,
+                reProj=True,
+                minVal=minVal,
+                maxVal=maxVal,
+                allTouched=all_touched,
+                weighted=weighted,
+            )
+            res = pd.DataFrame(res, columns=["SUM", "MIN", "MAX", "MEAN"])
+            res["shape_id"] = h3_grid["shape_id"].astype(object)
+            # Standardize in_raster to pop_raster
+            with rMisc.create_rasterio_inmemory(profile2, inD) as tempD:
+                inD, profile2 = rMisc.standardizeInputRasters(
+                    tempD, tempR, resampling_type=resampling_type
+                )
+
+                # threhsold in raster to create binary
+                inR_thresh = inD >= raster_thresh
+                pop_thresh = inN * inR_thresh
+
+                # Summarize thresholded populatino
+                with rMisc.create_rasterio_inmemory(profile1, pop_thresh) as urbanR:
+                    resU = rMisc.zonalStats(
+                        h3_grid,
+                        urbanR,
+                        reProj=True,
+                        minVal=minVal,
+                        maxVal=maxVal,
+                        allTouched=all_touched,
+                        weighted=weighted,
+                    )
+                    resU = pd.DataFrame(
+                        resU,
+                        columns=[
+                            f"SUM_{thresh_label}",
+                            f"MIN_{thresh_label}",
+                            f"MAX_{thresh_label}",
+                            f"MEAN_{thresh_label}",
+                        ],
+                    )
+                    resU = resU.astype(float)
+                    resU["shape_id"] = h3_grid["shape_id"]
+                res_final = res.merge(resU, on="shape_id")
+        return res_final
+
+    def zonal_raster_urban(
+        self,
+        in_raster,
+        urban_raster,
+        resampling_type="nearest",
+        minVal="",
+        maxVal="",
+        rastType="N",
+        urban_mask_val=[21, 22, 23, 30],
+        unqVals=[],
+        all_touched=False,
+        weighted=False,
+    ):
+        """extract raster data from in_raster, urban_raster for selected country, standardize urban_raster to in_raster
+
+        :param in_raster: string path to raster file for calculations
+        :type in_raster: string
+        :param in_raster: string path to urban file tiering calculations
+        :type in_raster: string
+        :param minVal: minimum value in in_raster to pass to zonal function; everything below is considered 0. Default is no threshold
+        :type minVal: numeric
+        :param rastType: define the input data in the in_raster. Options are N (for numeric, default) or C (categorical)
+        :type rastType: string
+        :param urban_mask_val: list of values in urban_raster to be used for mask
+        :type urban_mask_val: list of int
+        :param unqVals:
+        :type unqVals:
+
+        :return: dictionary of rasterio objects for in_raster and urban_raster
+        :rtype: dictionary of 'in_raster': rasterio.DatasetReader, 'urban_raster': rasterio.DatasetReader
+        """
+        h3_grid = self.generate_h3_grid()
+
+        if isinstance(in_raster, str):
+            inR = rasterio.open(in_raster, "r")
+        else:
+            inR = in_raster
+
+        if isinstance(urban_raster, str):
+            inU = rasterio.open(urban_raster, "r")
+        else:
+            inU = urban_raster
+
+        # Clip inR to extent of country
+        inN, profile1 = rMisc.clipRaster(inR, self.adm_bounds, crop=False)
+        with rMisc.create_rasterio_inmemory(profile1, inN) as tempR:
+            if rastType == "N":
+                # Run zonal statistics on in_raster
+                res = rMisc.zonalStats(
+                    h3_grid,
+                    tempR,
+                    rastType=rastType,
+                    reProj=True,
+                    minVal=minVal,
+                    maxVal=maxVal,
+                    allTouched=all_touched,
+                    weighted=weighted,
+                )
+                res = pd.DataFrame(res, columns=["SUM", "MIN", "MAX", "MEAN"])
+                res["shape_id"] = h3_grid["shape_id"].astype(object)
+                # Standardize in_urban raster to clippedR
+                outU, profile2 = rMisc.standardizeInputRasters(
+                    inU, tempR, resampling_type=resampling_type
+                )
+                # Isolate values in in_raster that are urban
+                inN_urban = np.isin(outU, urban_mask_val)
+                with rMisc.create_rasterio_inmemory(profile2, inN_urban) as urbanR:
+                    resU = rMisc.zonalStats(
+                        h3_grid,
+                        urbanR,
+                        rastType=rastType,
+                        reProj=True,
+                        minVal=minVal,
+                        maxVal=maxVal,
+                        allTouched=all_touched,
+                        weighted=weighted,
+                    )
+                    resU = pd.DataFrame(
+                        resU,
+                        columns=["SUM_urban", "MIN_urban", "MAX_urban", "MEAN_urban"],
+                    )
+                    resU = resU.astype(float)
+                    resU["shape_id"] = h3_grid["shape_id"]
+                res_final = res.merge(resU, on="shape_id")
+            elif rastType == "C":
+                # Run zonal statistics on in_raster
+                res_final = rMisc.zonalStats(
+                    h3_grid,
+                    tempR,
+                    rastType=rastType,
+                    reProj=True,
+                    unqVals=unqVals,
+                    allTouched=all_touched,
+                    weighted=weighted,
+                )
+                res_final = pd.DataFrame(res_final, columns=[f"c_x" for x in unqVals])
+                res_final["shape_id"] = h3_grid["shape_id"].astype(object)
+
+        return res_final