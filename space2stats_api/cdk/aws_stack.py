--- conflicted
+++ resolved
@@ -29,14 +29,10 @@
             index="space2stats/handler.py",
             timeout=Duration.seconds(120),
             handler="handler",
-<<<<<<< HEAD
             environment={
                 "S3_BUCKET_NAME": bucket.bucket_name,
                 **app_settings.model_dump(),
             },
-=======
-            environment=app_settings.model_dump(),
->>>>>>> 710ea5ee
             memory_size=1024,
         )
 
