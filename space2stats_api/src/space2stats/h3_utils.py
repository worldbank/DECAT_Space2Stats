from typing import Any, Dict, List, Literal

<<<<<<< HEAD
from h3ronpy import ContainmentMode
from h3ronpy.arrow.vector import (  # Import cells_to_coordinates for point geometries
    cells_to_wkb_points,
    cells_to_wkb_polygons,
    geometry_to_cells,
)
=======
from arro3.core import Array
from h3ronpy import ContainmentMode
from h3ronpy.vector import cells_to_wkb_points, cells_to_wkb_polygons, geometry_to_cells
>>>>>>> f559e928
from shapely import from_wkb, to_geojson
from shapely.geometry import shape

CONTAINMENT_MODE_MAP = {
    "centroid": ContainmentMode.ContainsCentroid,
    "touches": ContainmentMode.IntersectsBoundary,
    "within": ContainmentMode.ContainsBoundary,
}


def generate_h3_ids(
    aoi_geojson: Dict[str, Any],
    resolution: int,
    spatial_join_method: Literal["touches", "within", "centroid"] = "centroid",
<<<<<<< HEAD
) -> List[int]:
=======
) -> Array:
>>>>>>> f559e928
    """
    Generate H3 IDs using h3ronpy's geometry_to_cells with the correct containment mode.
    Returns the H3 IDs in uint64 format for geometry creation.
    """
    geom = shape(aoi_geojson)
    containment_mode = CONTAINMENT_MODE_MAP.get(spatial_join_method)

    if containment_mode is None:
        raise ValueError(f"Invalid spatial join method: {spatial_join_method}")

    # Generate H3 IDs as uint64
    h3_ids_uint64 = geometry_to_cells(
        geom, resolution, containment_mode=containment_mode
    )

    return h3_ids_uint64


def generate_h3_geometries(
    h3_ids_uint64: List[int], geometry_type: Literal["polygon", "point"] = "polygon"
) -> List[Dict]:
    if geometry_type == "polygon":
        wkb_geometries = cells_to_wkb_polygons(h3_ids_uint64)
    elif geometry_type == "point":
        wkb_geometries = cells_to_wkb_points(h3_ids_uint64)
    else:
        raise ValueError(
            f"Invalid geometry type. Use 'polygon' or 'point', not {geometry_type}"
        )

    return to_geojson(from_wkb(wkb_geometries))<|MERGE_RESOLUTION|>--- conflicted
+++ resolved
@@ -1,17 +1,8 @@
 from typing import Any, Dict, List, Literal
 
-<<<<<<< HEAD
-from h3ronpy import ContainmentMode
-from h3ronpy.arrow.vector import (  # Import cells_to_coordinates for point geometries
-    cells_to_wkb_points,
-    cells_to_wkb_polygons,
-    geometry_to_cells,
-)
-=======
 from arro3.core import Array
 from h3ronpy import ContainmentMode
 from h3ronpy.vector import cells_to_wkb_points, cells_to_wkb_polygons, geometry_to_cells
->>>>>>> f559e928
 from shapely import from_wkb, to_geojson
 from shapely.geometry import shape
 
@@ -26,11 +17,7 @@
     aoi_geojson: Dict[str, Any],
     resolution: int,
     spatial_join_method: Literal["touches", "within", "centroid"] = "centroid",
-<<<<<<< HEAD
-) -> List[int]:
-=======
 ) -> Array:
->>>>>>> f559e928
     """
     Generate H3 IDs using h3ronpy's geometry_to_cells with the correct containment mode.
     Returns the H3 IDs in uint64 format for geometry creation.
