--- conflicted
+++ resolved
@@ -42,15 +42,12 @@
     },
     {
       "rel": "item",
-<<<<<<< HEAD
-=======
       "href": "./climate/climate.json",
       "type": "application/json",
       "title": "Standardized Precipitation Index (SPI)"
     },
     {
       "rel": "item",
->>>>>>> 97cf6de3
       "href": "./builtarea_ghsl/builtarea_ghsl.json",
       "type": "application/json",
       "title": "Built area"
