--- conflicted
+++ resolved
@@ -39,7 +39,6 @@
       "href": "./nighttime_lights/nighttime_lights.json",
       "type": "application/json",
       "title": "Nighttime Lights"
-<<<<<<< HEAD
     },
     {
       "rel": "item",
@@ -47,9 +46,6 @@
       "type": "application/json",
       "title": "Built area"
     }
-=======
-    }    
->>>>>>> e31a71a3
   ],
   "Title": "Space2Stats Database",
   "Description": "This database contains geospatial statistics for the entire globe standardized to a hexagonal grid. The spatial unit of the dataset is the H3 level 6 (approximately 36 sq. km. per cell). The variables cover a wide range of geographic themes relevant to international development, including demographic, socio-economic, environmental, climate, and infrastructure. An API enables users to query, access, and aggregate statistics from the Space2Stats database. The purpose of this API is to facilitate the generation of sub-national geospatial aggregates for any administrative boundary set.",
