--- conflicted
+++ resolved
@@ -24,32 +24,6 @@
     return table
 
 
-<<<<<<< HEAD
-def get_all_stac_fields(stac_catalog_path: str, item: str) -> Set[str]:
-    catalog = Catalog.from_file(stac_catalog_path)
-    items = catalog.get_items(recursive=True)
-    columns = []
-
-    # Filter items to match the given item param
-    for it in items:
-        if item in it.get_self_href():
-            columns.extend(
-                [col["name"] for col in it.properties.get("table:columns", [])]
-            )
-            break
-
-    return set(columns)
-
-
-def verify_columns(parquet_file: str, stac_catalog_path: str, item: str) -> bool:
-    """
-    Verifies that the Parquet file columns match the STAC item metadata columns.
-
-    Args:
-        parquet_file (str): Path to the Parquet file.
-        stac_metadata_file (str): Path to the STAC item metadata JSON file.
-        item (str): Name of the relevant STAC item.
-=======
 def get_stac_fields_from_item(stac_item_path: str) -> Set[str]:
     item = Item.from_file(stac_item_path)
     columns = [c["name"] for c in item.properties.get("table:columns")]
@@ -64,7 +38,6 @@
     except STACValidationError as e:
         raise STACValidationError(f"Expected valid STAC item, error: {e}")
 
->>>>>>> 741ed96b
 
 def verify_columns(
     parquet_file: str, stac_item_path: str, connection_string: str
@@ -77,15 +50,11 @@
     parquet_columns = set(parquet_table.column_names)
     stac_fields = get_stac_fields_from_item(stac_item_path)
 
-<<<<<<< HEAD
-    stac_fields = get_all_stac_fields(stac_catalog_path, item)
-=======
     # Check if 'hex_id' is present in the Parquet columns
     if "hex_id" not in parquet_columns:
         raise ValueError("The 'hex_id' column is missing from the Parquet file.")
 
     # Verify Parquet columns match the STAC fields
->>>>>>> 741ed96b
     if parquet_columns != stac_fields:
         extra_in_parquet = parquet_columns - stac_fields
         extra_in_stac = stac_fields - parquet_columns
@@ -124,27 +93,6 @@
 def load_parquet_to_db(
     parquet_file: str,
     connection_string: str,
-<<<<<<< HEAD
-    stac_catalog_path: str,
-    item: str,
-    chunksize: int = 64_000,
-):
-    # Verify column consistency between Parquet file and STAC metadata
-    if not verify_columns(parquet_file, stac_catalog_path, item):
-        raise ValueError("Column mismatch between Parquet file and STAC metadata")
-
-    table = pq.read_table(parquet_file)
-    with (
-        pg.connect(connection_string) as conn,
-        conn.cursor() as cur,
-        tqdm(total=table.num_rows, desc="Loading to PostgreSQL", unit="rows") as pbar,
-    ):
-        cur.adbc_ingest(TABLE_NAME, table.slice(0, 0), mode="replace")
-        for batch in table.to_batches(max_chunksize=chunksize):
-            count = cur.adbc_ingest(TABLE_NAME, batch, mode="append")
-            pbar.update(count)
-        cur.execute("CREATE INDEX ON space2stats (hex_id);")
-=======
     stac_item_path: str,
     chunksize: int = 64_000,
 ):
@@ -249,5 +197,4 @@
     with pg.connect(connection_string) as conn:
         with conn.cursor() as cur:
             cur.execute(f"DROP TABLE IF EXISTS {temp_table}")
->>>>>>> 741ed96b
         conn.commit()