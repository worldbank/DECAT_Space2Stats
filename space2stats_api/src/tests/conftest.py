--- conflicted
+++ resolved
@@ -59,13 +59,14 @@
                         sum_pop_f_10_2020 INT
                     );
                     """
-<<<<<<< HEAD
-=======
+                )
+                cur.execute(
+                    """
                     INSERT INTO space2stats (hex_id, sum_pop_2020, sum_pop_f_10_2020)
                     VALUES ('862a1070fffffff', 100, 200), ('862a10767ffffff', 150, 250);
                 """
->>>>>>> 2de0600e
                 )
+
         yield jan
 
 
