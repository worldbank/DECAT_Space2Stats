--- conflicted
+++ resolved
@@ -123,38 +123,4 @@
             ],
         },
         properties={},
-    )
-
-
-@pytest.fixture
-def stac_catalog_path():
-    return "./space2stats_ingest/METADATA/stac/catalog.json"
-
-
-@pytest.fixture
-<<<<<<< HEAD
-def stac_item_path():
-=======
-def stac_file_path():
->>>>>>> f559e928
-    current_dir = os.path.dirname(os.path.abspath(__file__))
-    root_dir = os.path.abspath(os.path.join(current_dir, "../../.."))
-    json_file_path = os.path.join(
-        root_dir,
-        "space2stats_api/src/space2stats_ingest/METADATA/stac/space2stats-collection/space2stats_population_2020/space2stats_population_2020.json",
-    )
-<<<<<<< HEAD
-    return json_file_path
-=======
-    return json_file_path
-
-
-@pytest.fixture
-def types_json_file_path():
-    current_dir = os.path.dirname(os.path.abspath(__file__))
-    root_dir = os.path.abspath(os.path.join(current_dir, "../../.."))
-    types_json_file_path = os.path.join(
-        root_dir, "space2stats_api/src/space2stats_ingest/METADATA/types.json"
-    )
-    return types_json_file_path
->>>>>>> f559e928
+    )