--- conflicted
+++ resolved
@@ -6,18 +6,8 @@
 from space2stats_ingest.main import load_parquet_to_db
 
 
-<<<<<<< HEAD
-def test_get_all_stac_fields(stac_catalog_path):
-    print(stac_catalog_path)
-    fields = get_all_stac_fields(stac_catalog_path, "population_2020.json")
-    print(fields)
-    assert (
-        len(fields) > 0 and len(fields) < 100
-    ), f"Fields have unexpected length: {fields}"
-=======
 def test_load_parquet_to_db(clean_database, tmpdir):
     connection_string = f"postgresql://{clean_database.user}:{clean_database.password}@{clean_database.host}:{clean_database.port}/{clean_database.dbname}"
->>>>>>> 741ed96b
 
     parquet_file = tmpdir.join("local.parquet")
     item_file = tmpdir.join("space2stats_population_2020.json")
@@ -65,11 +55,7 @@
             assert result == ("hex_2", 200, 250)
 
 
-<<<<<<< HEAD
-def test_load_parquet_to_db(clean_database, tmpdir):
-=======
 def test_updating_table(clean_database, tmpdir):
->>>>>>> 741ed96b
     connection_string = f"postgresql://{clean_database.user}:{clean_database.password}@{clean_database.host}:{clean_database.port}/{clean_database.dbname}"
 
     parquet_file = tmpdir.join("local.parquet")
@@ -185,13 +171,7 @@
     with open(item_file, "w") as f:
         json.dump(stac_item, f)
 
-<<<<<<< HEAD
-    load_parquet_to_db(
-        str(parquet_file), connection_string, str(catalog_file), str(item_file)
-    )
-=======
-    load_parquet_to_db(str(parquet_file), connection_string, str(item_file))
->>>>>>> 741ed96b
+    load_parquet_to_db(str(parquet_file), connection_string, str(item_file))
 
     with psycopg.connect(connection_string) as conn:
         with conn.cursor() as cur:
