--- conflicted
+++ resolved
@@ -83,13 +83,7 @@
         app,
         [
             connection_string,
-<<<<<<< HEAD
-            str(catalog_file),
             str(item_file),
-            "--parquet-file",
-=======
-            str(item_file),
->>>>>>> 741ed96b
             str(parquet_file),
         ],
     )
@@ -99,44 +93,8 @@
     assert "Loading data into PostgreSQL" in result.stdout
 
 
-<<<<<<< HEAD
-def test_load_command_column_mismatch(tmpdir, database):
-    connection_string = f"postgresql://{database.user}:{database.password}@{database.host}:{database.port}/{database.dbname}"
-    parquet_file = tmpdir.join("local.parquet")
-    catalog_file = tmpdir.join("catalog.json")
-    collection_file = tmpdir.join("collection.json")
-    item_file = tmpdir.join("space2stats_population_2020.json")
-
-    create_mock_parquet_file(parquet_file, [("different_column", pa.float64())])
-
-    create_stac_item(item_file, [("mock_column", "float64")])
-
-    create_stac_collection(collection_file, item_file)
-    create_stac_catalog(catalog_file, collection_file)
-
-    result = runner.invoke(
-        app,
-        [
-            "load",
-            connection_string,
-            str(catalog_file),
-            str(item_file),
-            "--parquet-file",
-            str(parquet_file),
-        ],
-    )
-    print(result.output)
-
-    assert result.exit_code != 0
-    assert "Column mismatch" in result.stdout
-
-
-def test_download_and_load_command(tmpdir, database, s3_mock):
-    s3_path = "s3://mybucket/myfile.parquet"
-=======
 def test_load_command_column_mismatch(tmpdir, clean_database):
     connection_string = f"postgresql://{clean_database.user}:{clean_database.password}@{clean_database.host}:{clean_database.port}/{clean_database.dbname}"
->>>>>>> 741ed96b
     parquet_file = tmpdir.join("local.parquet")
     catalog_file = tmpdir.join("catalog.json")
     collection_file = tmpdir.join("collection.json")
@@ -154,13 +112,7 @@
         app,
         [
             connection_string,
-<<<<<<< HEAD
-            str(catalog_file),
             str(item_file),
-            "--parquet-file",
-=======
-            str(item_file),
->>>>>>> 741ed96b
             str(parquet_file),
         ],
     )
